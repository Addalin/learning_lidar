# Created by .ignore support plugin (hsz.mobi)
### JetBrains template
# Covers JetBrains IDEs: IntelliJ, RubyMine, PhpStorm, AppCode, PyCharm, CLion, Android Studio, WebStorm and Rider
# Reference: https://intellij-support.jetbrains.com/hc/en-us/articles/206544839

# User-specific stuff
.idea/**/workspace.xml
.idea/**/tasks.xml
.idea/**/usage.statistics.xml
.idea/**/dictionaries
.idea/**/shelf

# Generated files
.idea/**/contentModel.xml

# Sensitive or high-churn files
.idea/**/dataSources/
.idea/**/dataSources.ids
.idea/**/dataSources.local.xml
.idea/**/sqlDataSources.xml
.idea/**/dynamic.xml
.idea/**/uiDesigner.xml
.idea/**/dbnavigator.xml

# Gradle
.idea/**/gradle.xml
.idea/**/libraries

# Gradle and Maven with auto-import
# When using Gradle or Maven with auto-import, you should exclude module files,
# since they will be recreated, and may cause churn.  Uncomment if using
# auto-import.
# .idea/artifacts
# .idea/compiler.xml
# .idea/jarRepositories.xml
# .idea/modules.xml
# .idea/*.iml
# .idea/modules
# *.iml
# *.ipr

# CMake
cmake-build-*/

# Mongo Explorer plugin
.idea/**/mongoSettings.xml

# File-based project format
*.iws

# IntelliJ
out/

# mpeltonen/sbt-idea plugin
.idea_modules/

# JIRA plugin
atlassian-ide-plugin.xml

# Cursive Clojure plugin
.idea/replstate.xml

# Crashlytics plugin (for Android Studio and IntelliJ)
com_crashlytics_export_strings.xml
crashlytics.properties
crashlytics-build.properties
fabric.properties

# Editor-based Rest Client
.idea/httpRequests

# Android studio 3.1+ serialized cache file
.idea/caches/build_file_checksums.ser

### Python template
# Byte-compiled / optimized / DLL files
__pycache__/
*.py[cod]
*$py.class

# C extensions
*.so

# Distribution / packaging
.Python
build/
develop-eggs/
dist/
downloads/
eggs/
.eggs/
lib/
lib64/
parts/
sdist/
var/
wheels/
pip-wheel-metadata/
share/python-wheels/
*.egg-info/
.installed.cfg
*.egg
MANIFEST

# PyInstaller
#  Usually these files are written by a python script from a template
#  before PyInstaller builds the exe, so as to inject date/other infos into it.
*.manifest
*.spec

# Installer logs
pip-log.txt
pip-delete-this-directory.txt

# Unit test / coverage reports
htmlcov/
.tox/
.nox/
.coverage
.coverage.*
.cache
nosetests.xml
coverage.xml
*.cover
*.py,cover
.hypothesis/
.pytest_cache/
cover/

# Translations
*.mo
*.pot

# Django stuff:
*.log
local_settings.py
db.sqlite3
db.sqlite3-journal

# Flask stuff:
instance/
.webassets-cache

# Scrapy stuff:
.scrapy

# Sphinx documentation
docs/_build/

# PyBuilder
.pybuilder/
target/

# Jupyter Notebook
.ipynb_checkpoints

# IPython
profile_default/
ipython_config.py

# pyenv
#   For a library or package, you might want to ignore these files since the code is
#   intended to run in multiple environments; otherwise, check them in:
# .python-version

# pipenv
#   According to pypa/pipenv#598, it is recommended to include Pipfile.lock in version control.
#   However, in case of collaboration, if having platform-specific dependencies or dependencies
#   having no cross-platform support, pipenv may install dependencies that don't work, or not
#   install all needed dependencies.
#Pipfile.lock

# PEP 582; used by e.g. github.com/David-OConnor/pyflow
__pypackages__/

# Celery stuff
celerybeat-schedule
celerybeat.pid

# SageMath parsed files
*.sage.py

# Environments
.env
.venv
env/
venv/
ENV/
env.bak/
venv.bak/

# Spyder project settings
.spyderproject
.spyproject

# Rope project settings
.ropeproject

# mkdocs documentation
/site

# mypy
.mypy_cache/
.dmypy.json
dmypy.json

# Pyre type checker
.pyre/

# pytype static type analyzer
.pytype/

# Cython debug symbols
cython_debug/

### JupyterNotebooks template
# gitignore template for Jupyter Notebooks
# website: http://jupyter.org/

*/.ipynb_checkpoints/*

# IPython

# Remove previous ipynb_checkpoints
#   git rm -r .ipynb_checkpoints/


/ARLreader/
/ARLreader/chk_data.f
/data/background_signal/
/code from Zhenping/
/data/data examples/
/legacy_code/
/Matlab_code_Polly_Haifa/
/molecular_old/
/Pollynet_Processing_Chain/
/bsc_profiles_26042017.zip
/clusterable_data.npy
/data from eshkol
/generate_air_aerosol_from vadim.m
/iannis_b-lidar_molecular-de3d2ef2f36b.zip
/Analysis/named_colors.ipynb
/legacy_code/optimize_lidar_const.py
/pois.m
/protokol_linfit_20170913.dat
/lidar_molecular/

/20170401_20170415_Technion_Haifa_IL/
/checkpoints/
/runs/
/runs_old_version/
/lightning_logs/
/results/
/.ipynb_checkpoints/
/data/data_example/
/data/data_examples/
/cnn_models/
/data/tmp2/
/data/downloaded_gdas/
/data/converted_gdas/
.idea
/data/dataset_haifa_2017-04-01_2017-05-31_extended.csv
/data/dataset_haifa_2017-04-01_2017-05-31_extended.nc
/data/dataset_haifa_2017-09-01_2017-10-31.csv
/data/dataset_haifa_2017-09-01_2017-10-31_extended.csv
/data/dataset_haifa_2017-09-01_2017-10-31_extended.nc
/data/dataset_haifa_2017-09-01_2017-10-31_on_D.csv
/data/Angstrom_LidarRatio/
/data/archive/
/data/overlap/
/data/data_haifa.lnk
/data/dataset*
/data/overlap.zip
/data/stats*
/20_05_2021_env.yml
/torch
<<<<<<< HEAD
/results/
/results/

=======
/learning_lidar/preprocessing/figures/
/Analysis/figures/
/results_to_ignore/
/figures/

>>>>>>> 9c820092
<|MERGE_RESOLUTION|>--- conflicted
+++ resolved
@@ -1,287 +1,281 @@
-# Created by .ignore support plugin (hsz.mobi)
-### JetBrains template
-# Covers JetBrains IDEs: IntelliJ, RubyMine, PhpStorm, AppCode, PyCharm, CLion, Android Studio, WebStorm and Rider
-# Reference: https://intellij-support.jetbrains.com/hc/en-us/articles/206544839
-
-# User-specific stuff
-.idea/**/workspace.xml
-.idea/**/tasks.xml
-.idea/**/usage.statistics.xml
-.idea/**/dictionaries
-.idea/**/shelf
-
-# Generated files
-.idea/**/contentModel.xml
-
-# Sensitive or high-churn files
-.idea/**/dataSources/
-.idea/**/dataSources.ids
-.idea/**/dataSources.local.xml
-.idea/**/sqlDataSources.xml
-.idea/**/dynamic.xml
-.idea/**/uiDesigner.xml
-.idea/**/dbnavigator.xml
-
-# Gradle
-.idea/**/gradle.xml
-.idea/**/libraries
-
-# Gradle and Maven with auto-import
-# When using Gradle or Maven with auto-import, you should exclude module files,
-# since they will be recreated, and may cause churn.  Uncomment if using
-# auto-import.
-# .idea/artifacts
-# .idea/compiler.xml
-# .idea/jarRepositories.xml
-# .idea/modules.xml
-# .idea/*.iml
-# .idea/modules
-# *.iml
-# *.ipr
-
-# CMake
-cmake-build-*/
-
-# Mongo Explorer plugin
-.idea/**/mongoSettings.xml
-
-# File-based project format
-*.iws
-
-# IntelliJ
-out/
-
-# mpeltonen/sbt-idea plugin
-.idea_modules/
-
-# JIRA plugin
-atlassian-ide-plugin.xml
-
-# Cursive Clojure plugin
-.idea/replstate.xml
-
-# Crashlytics plugin (for Android Studio and IntelliJ)
-com_crashlytics_export_strings.xml
-crashlytics.properties
-crashlytics-build.properties
-fabric.properties
-
-# Editor-based Rest Client
-.idea/httpRequests
-
-# Android studio 3.1+ serialized cache file
-.idea/caches/build_file_checksums.ser
-
-### Python template
-# Byte-compiled / optimized / DLL files
-__pycache__/
-*.py[cod]
-*$py.class
-
-# C extensions
-*.so
-
-# Distribution / packaging
-.Python
-build/
-develop-eggs/
-dist/
-downloads/
-eggs/
-.eggs/
-lib/
-lib64/
-parts/
-sdist/
-var/
-wheels/
-pip-wheel-metadata/
-share/python-wheels/
-*.egg-info/
-.installed.cfg
-*.egg
-MANIFEST
-
-# PyInstaller
-#  Usually these files are written by a python script from a template
-#  before PyInstaller builds the exe, so as to inject date/other infos into it.
-*.manifest
-*.spec
-
-# Installer logs
-pip-log.txt
-pip-delete-this-directory.txt
-
-# Unit test / coverage reports
-htmlcov/
-.tox/
-.nox/
-.coverage
-.coverage.*
-.cache
-nosetests.xml
-coverage.xml
-*.cover
-*.py,cover
-.hypothesis/
-.pytest_cache/
-cover/
-
-# Translations
-*.mo
-*.pot
-
-# Django stuff:
-*.log
-local_settings.py
-db.sqlite3
-db.sqlite3-journal
-
-# Flask stuff:
-instance/
-.webassets-cache
-
-# Scrapy stuff:
-.scrapy
-
-# Sphinx documentation
-docs/_build/
-
-# PyBuilder
-.pybuilder/
-target/
-
-# Jupyter Notebook
-.ipynb_checkpoints
-
-# IPython
-profile_default/
-ipython_config.py
-
-# pyenv
-#   For a library or package, you might want to ignore these files since the code is
-#   intended to run in multiple environments; otherwise, check them in:
-# .python-version
-
-# pipenv
-#   According to pypa/pipenv#598, it is recommended to include Pipfile.lock in version control.
-#   However, in case of collaboration, if having platform-specific dependencies or dependencies
-#   having no cross-platform support, pipenv may install dependencies that don't work, or not
-#   install all needed dependencies.
-#Pipfile.lock
-
-# PEP 582; used by e.g. github.com/David-OConnor/pyflow
-__pypackages__/
-
-# Celery stuff
-celerybeat-schedule
-celerybeat.pid
-
-# SageMath parsed files
-*.sage.py
-
-# Environments
-.env
-.venv
-env/
-venv/
-ENV/
-env.bak/
-venv.bak/
-
-# Spyder project settings
-.spyderproject
-.spyproject
-
-# Rope project settings
-.ropeproject
-
-# mkdocs documentation
-/site
-
-# mypy
-.mypy_cache/
-.dmypy.json
-dmypy.json
-
-# Pyre type checker
-.pyre/
-
-# pytype static type analyzer
-.pytype/
-
-# Cython debug symbols
-cython_debug/
-
-### JupyterNotebooks template
-# gitignore template for Jupyter Notebooks
-# website: http://jupyter.org/
-
-*/.ipynb_checkpoints/*
-
-# IPython
-
-# Remove previous ipynb_checkpoints
-#   git rm -r .ipynb_checkpoints/
-
-
-/ARLreader/
-/ARLreader/chk_data.f
-/data/background_signal/
-/code from Zhenping/
-/data/data examples/
-/legacy_code/
-/Matlab_code_Polly_Haifa/
-/molecular_old/
-/Pollynet_Processing_Chain/
-/bsc_profiles_26042017.zip
-/clusterable_data.npy
-/data from eshkol
-/generate_air_aerosol_from vadim.m
-/iannis_b-lidar_molecular-de3d2ef2f36b.zip
-/Analysis/named_colors.ipynb
-/legacy_code/optimize_lidar_const.py
-/pois.m
-/protokol_linfit_20170913.dat
-/lidar_molecular/
-
-/20170401_20170415_Technion_Haifa_IL/
-/checkpoints/
-/runs/
-/runs_old_version/
-/lightning_logs/
-/results/
-/.ipynb_checkpoints/
-/data/data_example/
-/data/data_examples/
-/cnn_models/
-/data/tmp2/
-/data/downloaded_gdas/
-/data/converted_gdas/
-.idea
-/data/dataset_haifa_2017-04-01_2017-05-31_extended.csv
-/data/dataset_haifa_2017-04-01_2017-05-31_extended.nc
-/data/dataset_haifa_2017-09-01_2017-10-31.csv
-/data/dataset_haifa_2017-09-01_2017-10-31_extended.csv
-/data/dataset_haifa_2017-09-01_2017-10-31_extended.nc
-/data/dataset_haifa_2017-09-01_2017-10-31_on_D.csv
-/data/Angstrom_LidarRatio/
-/data/archive/
-/data/overlap/
-/data/data_haifa.lnk
-/data/dataset*
-/data/overlap.zip
-/data/stats*
-/20_05_2021_env.yml
-/torch
-<<<<<<< HEAD
-/results/
-/results/
-
-=======
-/learning_lidar/preprocessing/figures/
-/Analysis/figures/
-/results_to_ignore/
-/figures/
-
->>>>>>> 9c820092
+# Created by .ignore support plugin (hsz.mobi)
+### JetBrains template
+# Covers JetBrains IDEs: IntelliJ, RubyMine, PhpStorm, AppCode, PyCharm, CLion, Android Studio, WebStorm and Rider
+# Reference: https://intellij-support.jetbrains.com/hc/en-us/articles/206544839
+
+# User-specific stuff
+.idea/**/workspace.xml
+.idea/**/tasks.xml
+.idea/**/usage.statistics.xml
+.idea/**/dictionaries
+.idea/**/shelf
+
+# Generated files
+.idea/**/contentModel.xml
+
+# Sensitive or high-churn files
+.idea/**/dataSources/
+.idea/**/dataSources.ids
+.idea/**/dataSources.local.xml
+.idea/**/sqlDataSources.xml
+.idea/**/dynamic.xml
+.idea/**/uiDesigner.xml
+.idea/**/dbnavigator.xml
+
+# Gradle
+.idea/**/gradle.xml
+.idea/**/libraries
+
+# Gradle and Maven with auto-import
+# When using Gradle or Maven with auto-import, you should exclude module files,
+# since they will be recreated, and may cause churn.  Uncomment if using
+# auto-import.
+# .idea/artifacts
+# .idea/compiler.xml
+# .idea/jarRepositories.xml
+# .idea/modules.xml
+# .idea/*.iml
+# .idea/modules
+# *.iml
+# *.ipr
+
+# CMake
+cmake-build-*/
+
+# Mongo Explorer plugin
+.idea/**/mongoSettings.xml
+
+# File-based project format
+*.iws
+
+# IntelliJ
+out/
+
+# mpeltonen/sbt-idea plugin
+.idea_modules/
+
+# JIRA plugin
+atlassian-ide-plugin.xml
+
+# Cursive Clojure plugin
+.idea/replstate.xml
+
+# Crashlytics plugin (for Android Studio and IntelliJ)
+com_crashlytics_export_strings.xml
+crashlytics.properties
+crashlytics-build.properties
+fabric.properties
+
+# Editor-based Rest Client
+.idea/httpRequests
+
+# Android studio 3.1+ serialized cache file
+.idea/caches/build_file_checksums.ser
+
+### Python template
+# Byte-compiled / optimized / DLL files
+__pycache__/
+*.py[cod]
+*$py.class
+
+# C extensions
+*.so
+
+# Distribution / packaging
+.Python
+build/
+develop-eggs/
+dist/
+downloads/
+eggs/
+.eggs/
+lib/
+lib64/
+parts/
+sdist/
+var/
+wheels/
+pip-wheel-metadata/
+share/python-wheels/
+*.egg-info/
+.installed.cfg
+*.egg
+MANIFEST
+
+# PyInstaller
+#  Usually these files are written by a python script from a template
+#  before PyInstaller builds the exe, so as to inject date/other infos into it.
+*.manifest
+*.spec
+
+# Installer logs
+pip-log.txt
+pip-delete-this-directory.txt
+
+# Unit test / coverage reports
+htmlcov/
+.tox/
+.nox/
+.coverage
+.coverage.*
+.cache
+nosetests.xml
+coverage.xml
+*.cover
+*.py,cover
+.hypothesis/
+.pytest_cache/
+cover/
+
+# Translations
+*.mo
+*.pot
+
+# Django stuff:
+*.log
+local_settings.py
+db.sqlite3
+db.sqlite3-journal
+
+# Flask stuff:
+instance/
+.webassets-cache
+
+# Scrapy stuff:
+.scrapy
+
+# Sphinx documentation
+docs/_build/
+
+# PyBuilder
+.pybuilder/
+target/
+
+# Jupyter Notebook
+.ipynb_checkpoints
+
+# IPython
+profile_default/
+ipython_config.py
+
+# pyenv
+#   For a library or package, you might want to ignore these files since the code is
+#   intended to run in multiple environments; otherwise, check them in:
+# .python-version
+
+# pipenv
+#   According to pypa/pipenv#598, it is recommended to include Pipfile.lock in version control.
+#   However, in case of collaboration, if having platform-specific dependencies or dependencies
+#   having no cross-platform support, pipenv may install dependencies that don't work, or not
+#   install all needed dependencies.
+#Pipfile.lock
+
+# PEP 582; used by e.g. github.com/David-OConnor/pyflow
+__pypackages__/
+
+# Celery stuff
+celerybeat-schedule
+celerybeat.pid
+
+# SageMath parsed files
+*.sage.py
+
+# Environments
+.env
+.venv
+env/
+venv/
+ENV/
+env.bak/
+venv.bak/
+
+# Spyder project settings
+.spyderproject
+.spyproject
+
+# Rope project settings
+.ropeproject
+
+# mkdocs documentation
+/site
+
+# mypy
+.mypy_cache/
+.dmypy.json
+dmypy.json
+
+# Pyre type checker
+.pyre/
+
+# pytype static type analyzer
+.pytype/
+
+# Cython debug symbols
+cython_debug/
+
+### JupyterNotebooks template
+# gitignore template for Jupyter Notebooks
+# website: http://jupyter.org/
+
+*/.ipynb_checkpoints/*
+
+# IPython
+
+# Remove previous ipynb_checkpoints
+#   git rm -r .ipynb_checkpoints/
+
+
+/ARLreader/
+/ARLreader/chk_data.f
+/data/background_signal/
+/code from Zhenping/
+/data/data examples/
+/legacy_code/
+/Matlab_code_Polly_Haifa/
+/molecular_old/
+/Pollynet_Processing_Chain/
+/bsc_profiles_26042017.zip
+/clusterable_data.npy
+/data from eshkol
+/generate_air_aerosol_from vadim.m
+/iannis_b-lidar_molecular-de3d2ef2f36b.zip
+/Analysis/named_colors.ipynb
+/legacy_code/optimize_lidar_const.py
+/pois.m
+/protokol_linfit_20170913.dat
+/lidar_molecular/
+
+/20170401_20170415_Technion_Haifa_IL/
+/checkpoints/
+/runs/
+/runs_old_version/
+/lightning_logs/
+/results/
+/.ipynb_checkpoints/
+/data/data_example/
+/data/data_examples/
+/cnn_models/
+/data/tmp2/
+/data/downloaded_gdas/
+/data/converted_gdas/
+.idea
+/data/dataset_haifa_2017-04-01_2017-05-31_extended.csv
+/data/dataset_haifa_2017-04-01_2017-05-31_extended.nc
+/data/dataset_haifa_2017-09-01_2017-10-31.csv
+/data/dataset_haifa_2017-09-01_2017-10-31_extended.csv
+/data/dataset_haifa_2017-09-01_2017-10-31_extended.nc
+/data/dataset_haifa_2017-09-01_2017-10-31_on_D.csv
+/data/Angstrom_LidarRatio/
+/data/archive/
+/data/overlap/
+/data/data_haifa.lnk
+/data/dataset*
+/data/overlap.zip
+/data/stats*
+/20_05_2021_env.yml
+/torch
+/results/
+/learning_lidar/preprocessing/figures/
+/Analysis/figures/
+/results_to_ignore/
+/figures/