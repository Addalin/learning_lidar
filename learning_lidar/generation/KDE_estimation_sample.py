import os
from datetime import datetime, timedelta, date

import matplotlib.pyplot as plt
import numpy as np
import pandas as pd
import sklearn as sns
import xarray as xr
from scipy import stats
from scipy.stats import multivariate_normal

import learning_lidar.generation.generation_utils as gen_utils
from learning_lidar.utils import utils, xr_utils, vis_utils, proc_utils, global_settings as gs

vis_utils.set_visualization_settings()


# TODO: add debug and save of figures option
# TODO : organize main() to functions & comments
<<<<<<< HEAD
# TODO Highlight rejected sampling

def valid_box_domain(x, y, bounds_x, bounds_y):
    return bounds_x[0] <= x <= bounds_x[1] and bounds_y[0] <= y <= bounds_y[1]
=======
>>>>>>> 755be82e


def plot_angstrom_exponent_distribution(x, y, x_label, y_label, date_):
    fig, ax = plt.subplots(nrows=1, ncols=1)
    ax.scatter(x=x, y=y, s=5)
    ax.set_xlabel(x_label)
    ax.set_ylabel(y_label)
    ax.set_title(f"Angstrom Exponent distribution {date_}")
    plt.tight_layout()
    plt.show()


def kde_estimation_main(args, month, year, DATA_DIR):
    #  Load measurements from AERONET for current month
    station = gs.Station(station_name=args.station_name)
    start_date, end_date = args.start_date, args.end_date

    folder_name = station.aeronet_folder
    monthdays = (date(year, month + 1, 1) - date(year, month, 1)).days
    start_day = datetime(year, month, 1, 0, 0)
    end_day = datetime(year, month, monthdays, 0, 0)
    nc_aeronet_name = f"{start_day.strftime('%Y%m%d')}_{end_day.strftime('%Y%m%d')}_{station.location.lower()}_ang.nc"
    ds_ang = xr_utils.load_dataset(os.path.join(folder_name, nc_aeronet_name))

    # ## Angstrom Exponent
    # ### $A_{355,532}$ vs. $A_{532,1064 }$ for the current month
    # 1. Perform a kernel density estimation on the data
    t_slice = slice(start_day, end_day + timedelta(days=1) - timedelta(seconds=30))
    couple_0 = f"{355}-{532}"
    couple_1 = f"{532}-{1064}"

    x, y = ds_ang.angstrom.sel(Wavelengths=couple_0).values, ds_ang.angstrom.sel(Wavelengths=couple_1).values

    if args.plot_results:
        plot_angstrom_exponent_distribution(x, y, x_label=couple_0, y_label=couple_1, date_=t_slice.start.strftime('%Y-%m'))

    # 2. Perform a kernel density estimation on the data
    # 3. Resample the estimated density generate new values for $A_{355,532}$ & $A_{532,1064 }$, per each day

    # Remove nan values
    valid_ind = np.where(~np.isnan(x) & ~np.isnan(y))[0]  # or np.where(y==np.nan) # and y~np.nan)
    x, y = x[valid_ind], y[valid_ind]
    values = np.vstack([x, y])

    # Estimate kernel
    kernel = stats.gaussian_kde(values)

    # Sample new points
    [x1, y1] = kernel.resample(2 * monthdays)
    scores_new = kernel(np.vstack([x1, y1]))
    # TODO: the argpartition was to make sure values are within limits . so make sure the usage of regection sampling is done correctly
    max_ind = np.argpartition(scores_new, -2 * monthdays)[-2 * monthdays:]
    ang_355_532, ang_532_1064 = x1[max_ind], y1[max_ind]

    # Calc 2D function of the density
    xmin, xmax = min(x.min(), x1.min()), max(x.max(), x1.max())
    ymin, ymax = min(y.min(), y1.min()), max(y.max(), y1.max())
    X, Y = np.mgrid[xmin:xmax:100j, ymin:ymax:100j]
    positions = np.vstack([X.ravel(), Y.ravel()])
    Z = np.reshape(kernel(positions).T, X.shape)

    # Show density and the new chosen samples
    if args.plot_results:
        fig, ax = plt.subplots(nrows=1, ncols=1, figsize=(8, 5))
        ax.scatter(x=x, y=y, s=1, c='k', label='AERONET')
        im = ax.imshow(np.rot90(Z), cmap='turbo',
                       extent=[xmin, xmax, ymin, ymax])
        ax.plot(ang_355_532, ang_532_1064, 'k*', markersize=6)
        ax.plot(ang_355_532, ang_532_1064, 'w*', markersize=4, label='new samples')
        ax.set_xlabel(couple_0)
        ax.set_ylabel(couple_1)
        ax.set_title(f"Sampling from Angstrom Exponent distribution {t_slice.start.strftime('%Y-%m')}")
        fig.colorbar(im, ax=ax)
        plt.legend()
        plt.tight_layout()
        plt.show()

    # ## Angstrom - Lidar Ratio

    df_a_lr = pd.read_csv(station.Angstrom_LidarRatio)
    if args.plot_results:
        fig, ax = plt.subplots(nrows=1, ncols=1, figsize=(8, 5))
        df_a_lr[df_a_lr['type'] == 'red'].plot.scatter(x='x', y='y',
                                                       label=df_a_lr[df_a_lr['type'] == 'red']['name'].unique()[0],
                                                       c='r',
                                                       ax=ax)
        df_a_lr[df_a_lr['type'] == 'black'].plot.scatter(x='x', y='y',
                                                         label=df_a_lr[df_a_lr['type'] == 'black']['name'].unique()[0],
                                                         c='b', ax=ax)
        df_a_lr[df_a_lr['type'] == 'green'].plot.scatter(x='x', y='y',
                                                         label=df_a_lr[df_a_lr['type'] == 'green']['name'].unique()[0],
                                                         c='g', ax=ax)
        plt.xlabel(r'$\rm \, LR_{355[nm]}$')
        plt.ylabel(r'$\rm A$')
        plt.xlim([25, 125])
        plt.ylim([0, 4])
        plt.show()

    # ### Creating joint probability $P(x=LR,y=A)$
    # 1 . Calculating multivariate normal distribution for each type in the dataset
    xmin, xmax = [25, 125]
    ymin, ymax = [0, 4]
    Z_types = []
    weight_types = []
    for type in ['red', 'black', 'green']:
        df_type = df_a_lr[df_a_lr['type'] == type]
        LR_type = df_type['x']
        A_type = df_type['y']
        std_x = df_type['dx'] * .5
        std_y = df_type['dy'] * .5

        X, Y = np.mgrid[xmin:xmax:200j, ymin:ymax:200j]
        grid = np.dstack((X, Y))
        Z_type = np.zeros((grid.shape[0], grid.shape[1]))

        for x0, y0, stdx, stdy in zip(LR_type, A_type, std_x, std_y):
            cov = np.diag((stdx, stdy))
            rv = multivariate_normal((x0, y0), cov)
            Z_i = np.reshape(rv.pdf(grid), X.shape)
            Z_type += Z_i
        Z_types.append(Z_type)
        weight_types.append(len(df_type))

    # 2 . Calculating the joint distribution by:
    # - Normalizing each to 1
    # - Weighted sum of distributions.
    # > Note: The weights are set according to the relative portion of the type in the original dataset.

    # Joint distribution according to the dataset
    weights = np.array(weight_types)
    weights = weights / weights.sum()
    normal_Z = np.zeros((grid.shape[0], grid.shape[1]))
    for z_type, weight in zip(Z_types, weights):
        normal_Z += weight * z_type / z_type.sum() # TODO: check that the sum of total density is 1

    # Sampling the grid , with the weights set by the joint distribution inorder to generate a kernel distribution
    xy = np.vstack([X.reshape(X.size), Y.reshape(Y.size)])
    kernel_LR_A = stats.gaussian_kde(xy, weights=normal_Z.reshape(normal_Z.size))
    Z = np.reshape(kernel_LR_A(xy).T, X.shape)
    if args.plot_results:
        fig, ax = plt.subplots(nrows=1, ncols=1)
        im = ax.imshow(np.rot90(Z), cmap='turbo',
                       extent=[xmin, xmax, ymin, ymax], aspect="auto")
        for type in ['red', 'black', 'green']:
            x_type, y_type, label_type, x_err, y_err = df_a_lr[df_a_lr['type'] == type]['x'], \
                                                       df_a_lr[df_a_lr['type'] == type]['y'], \
                                                       df_a_lr[df_a_lr['type'] == type]['name'].unique()[0], \
                                                       df_a_lr[df_a_lr['type'] == type]['dx'] * .5, \
                                                       df_a_lr[df_a_lr['type'] == type]['dy'] * .5
            ax.errorbar(x_type, y_type, xerr=x_err, yerr=y_err, markersize=0, fmt='o', c='k', lw=.5)
            ax.plot(x_type, y_type, '.k', markersize=8)
            ax.plot(x_type, y_type, '.' + type[0], markersize=5, label=label_type)
        ax.grid(color='w', linestyle='--', linewidth=0.5, alpha=0.3)
        plt.xlabel(r'$\rm \, LR_{355[nm]}$')
        plt.ylabel(r'$\rm A$')
        plt.xlim([xmin, xmax])
        plt.ylim([ymin, ymax])
        ax.set_title(f"Angstrom Exponent - Lidar Ratio distribution {t_slice.start.strftime('%Y-%m')}")
        fig.colorbar(im, ax=ax)
        plt.legend()
        plt.tight_layout()
        plt.show()

    # Joint distribution weighted in favor of urban industrial and desert dust
    weights = np.array([.05, .75, .20])
    normal_Z = np.zeros((grid.shape[0], grid.shape[1]))
    for z_type, weight in zip(Z_types, weights):
        normal_Z += weight * z_type / z_type.sum() # TODO: check that the sum of total density is 1

    # Sampling the grid , with the weights set by the joint distribution inorder to generate a kernel distribution
    xy = np.vstack([X.reshape(X.size), Y.reshape(Y.size)])
    kernel_LR_A = stats.gaussian_kde(xy, weights=normal_Z.reshape(normal_Z.size))
    Z = np.reshape(kernel_LR_A(xy).T, X.shape)
    if args.plot_results:
        fig, ax = plt.subplots(nrows=1, ncols=1)
        im = ax.imshow(np.rot90(Z), cmap='turbo',
                       extent=[xmin, xmax, ymin, ymax], aspect="auto")
        for type in ['red', 'black', 'green']:
            x_type, y_type, label_type, x_err, y_err = df_a_lr[df_a_lr['type'] == type]['x'], \
                                                       df_a_lr[df_a_lr['type'] == type]['y'], \
                                                       df_a_lr[df_a_lr['type'] == type]['name'].unique()[0], \
                                                       df_a_lr[df_a_lr['type'] == type]['dx'] * .5, \
                                                       df_a_lr[df_a_lr['type'] == type]['dy'] * .5
            ax.errorbar(x_type, y_type, xerr=x_err, yerr=y_err, markersize=0, fmt='o', c='k', lw=.5)
            ax.plot(x_type, y_type, '.k', markersize=8)
            ax.plot(x_type, y_type, '.' + type[0], markersize=5, label=label_type)
        ax.grid(color='w', linestyle='--', linewidth=0.5, alpha=0.3)
        plt.xlabel(r'$\rm \, LR_{355[nm]}$')
        plt.ylabel(r'$\rm A$')
        plt.xlim([xmin, xmax])
        plt.ylim([ymin, ymax])
        ax.set_title(f"Angstrom Exponent - Lidar Ratio distribution {t_slice.start.strftime('%Y-%m')}")
        fig.colorbar(im, ax=ax)
        plt.legend()
        plt.tight_layout()
        plt.show()

    # 3. Sampling $LR$ from 1D conditioned probability $P(x=LR|y=A)$
    LR_samp = []
    fig, ax = plt.subplots(nrows=1, ncols=1)
    for ang in ang_355_532:
        # calc conditioned density for each value of Angstrom Exponent list
        X_, Y_ = np.mgrid[xmin:xmax:200j, ang:ang:1j]
        positions_ = np.vstack([X_.ravel(), Y_.ravel()])
        Z_ = np.reshape(kernel_LR_A(positions_).T, X_.shape)
        yy_i = Z_.reshape(Z_.size)
        xx_i = X_.reshape(X_.size)
        kernel_LR_cond_A_i = stats.gaussian_kde(yy_i)
        random_state = sns.utils.check_random_state(None)
        weights = kernel_LR_cond_A_i.dataset[0, :]
        maxv = weights.max()
        minv = weights.min()
        weights = (weights - minv) / (maxv - minv)
        weights /= weights.sum()
        indx = random_state.choice(kernel_LR_cond_A_i.n, size=1, p=weights)
        ax.plot(xx_i, yy_i, linewidth=0.8)
        ax.scatter(x=xx_i[indx], y=yy_i[indx], s=10)
        LR_samp.append(xx_i[indx])

    if args.plot_results:
        plt.xlabel(r'$\rm \, LR_{355[nm]}$')
        plt.ylabel(r'$\rm A 355-532$')

        ax.set_title(f"Sampling from conditioned distribution $P(x=LR|y=A)$ {t_slice.start.strftime('%Y-%m')}")
        plt.tight_layout()
        ax.grid(color='darkgray', linestyle='--', linewidth=0.5, alpha=0.3)
        plt.xlim([xmin, xmax])
        plt.ylim([ymin, Z.max()])
        plt.show()

    LR_samp = np.array(LR_samp).reshape(2 * monthdays)

    if args.plot_results:
        # 4. Show the joint density, and the new samples of LR
        # Show density, and the new chosen samples
        fig, ax = plt.subplots(nrows=1, ncols=1)
        for type in ['red', 'black', 'green']:
            x_type, y_type, label_type, x_err, y_err = df_a_lr[df_a_lr['type'] == type]['x'], \
                                                       df_a_lr[df_a_lr['type'] == type]['y'], \
                                                       df_a_lr[df_a_lr['type'] == type]['name'].unique()[0], \
                                                       df_a_lr[df_a_lr['type'] == type]['dx'] * .5, \
                                                       df_a_lr[df_a_lr['type'] == type]['dy'] * .5
            ax.errorbar(x_type, y_type, xerr=x_err, yerr=y_err, markersize=0, fmt='o', c='k', lw=.5)
            ax.plot(x_type, y_type, '.k', markersize=8)
            ax.plot(x_type, y_type, '.' + type[0], markersize=5, label=label_type)
        im = ax.imshow(np.rot90(Z), cmap='turbo',
                       extent=[xmin, xmax, ymin, ymax], aspect="auto")
        ax.plot(LR_samp, ang_355_532, 'k*', markersize=6)
        ax.plot(LR_samp, ang_355_532, 'w*', markersize=4, label='new samples')
        plt.xlabel(r'$\rm \, LR_{355[nm]}$')
        plt.ylabel(r'$\rm A$')
        plt.xlim([xmin, xmax])
        plt.ylim([ymin, ymax])
        ax.set_title(f"Sampling from $P(x=LR|y=A)$ {t_slice.start.strftime('%Y-%m')}")
        plt.legend()
        fig.colorbar(im, ax=ax)
        ax.grid(color='w', linestyle='--', linewidth=0.5, alpha=0.3)
        plt.tight_layout()
        plt.show()

    # ### Sampling $r_m$ and $\beta_{532}^{max}$ for current month
    # 1 . Load database relevant to current month
    km_scale = 1E+3

    monthdays = (date(year, month + 1, 1) - date(year, month, 1)).days
    csv_name = f"dataset_{station.name}_{start_date.strftime('%Y-%m-%d')}_{end_date.strftime('%Y-%m-%d')}_extended.csv"
    csv_path_extended = os.path.join(DATA_DIR, csv_name)
    df_extended = pd.read_csv(csv_path_extended)
    df_extended['date'] = pd.to_datetime(df_extended['date'], format='%Y-%m-%d')
    grps_month = df_extended.groupby(df_extended['date'].dt.month).groups
    key_month = month
    df_month = df_extended.iloc[grps_month.get(key_month).values].reset_index()
    rm = []
    beta_532 = []
    grps_files = df_month.groupby(df_month.profile_path).groups
    for key, v in zip(grps_files.keys(), grps_files.values()):
        ds_profile = xr_utils.load_dataset(key)
        max_beta_532 = ds_profile.aerBsc_klett_532.values.max()
        max_beta_532 *= km_scale  # converting 1/(sr m) to  1/(sr km)
        cur_rm = df_month['rm'].iloc[v.values[0]]
        beta_532.append(max_beta_532)
        rm.append(cur_rm)

    # 2 . Estimate kernel density for $r_{m}$ vs. $\beta_{532}^{max}$
    df_rm_beta = pd.DataFrame(columns=['rm', 'beta-532'], data=np.array([rm, beta_532]).T)
    # Remove irrelevant values
    index_to_remove = df_rm_beta[(df_rm_beta['beta-532'] > 1.0) | (df_rm_beta['beta-532'] < 0.0)].index
    df_rm_beta.drop(index=index_to_remove, inplace=True)
    df_rm_beta.dropna(inplace=True)
    x = df_rm_beta['rm'].T
    y = df_rm_beta['beta-532'].T
    if args.plot_results:
        fig, ax = plt.subplots(nrows=1, ncols=1)
        df_rm_beta.plot.scatter(x='rm', y='beta-532', ax=ax, s=10)
        xmin, xmax = [x.min(), x.max()]
        ymin, ymax = [y.min(), y.max()]
        plt.xlim([xmin, xmax])
        plt.ylim([ymin, ymax])
        plt.show()

    # 3. Sample new values for  $r_{m}$ , $\beta_{532}^{max}$ per each day

    # Estimate kernel
    values = np.vstack([x, y])

    kernel_rm_beta = stats.gaussian_kde(values)

    # Sample new points
    rm_bounds = [np.round_(df_rm_beta['rm'].min()),
                 np.ceil(df_rm_beta['rm'].max())]
    beta_bounds = [0.0, 1.0]

    rm_v = []
    beta_v = []
    for day in range(monthdays):
        valid_domain = False
        while ~valid_domain:
            sample_rm, sample_beta = kernel_rm_beta.resample(1)[:, 0]
<<<<<<< HEAD
            valid_domain = valid_box_domain(sample_rm, sample_beta,
=======
            VALID_DOMAIN = gen_utils.valid_box_domain(sample_rm, sample_beta,
>>>>>>> 755be82e
                                            rm_bounds, beta_bounds)
        rm_v.append(sample_rm)
        beta_v.append(sample_beta)
    print(rm_v, beta_v)
    rm_new, beta_532_new = np.array(rm_v), np.array(beta_v)
    # x_,y_ = kernel_rm_beta.resample(monthdays+10)
    # scores_new = kernel_rm_beta([x_, y_])
    # max_ind = np.argpartition(scores_new, -monthdays)[-monthdays:]
    # rm_new,beta_532_new = x_[max_ind],y_[max_ind]

    # Calc 2D function of the density
    xmin, xmax = [min(x.min(), rm_new.min()), max(x.max(), rm_new.max())]
    ymin, ymax = [min(y.min(), beta_532_new.min()), max(y.max(), beta_532_new.max())]
    X, Y = np.mgrid[xmin:xmax:300j, ymin:ymax:300j]
    xy = np.vstack([X.reshape(X.size), Y.reshape(Y.size)])
    Z = np.reshape(kernel_rm_beta(xy).T, X.shape)

    if args.plot_results:
        # Show density and the new chosen samples
        fig, ax = plt.subplots(nrows=1, ncols=1, figsize=(8, 5))
        df_rm_beta.plot.scatter(x='rm', y='beta-532', ax=ax, c='k')
        im = ax.imshow(np.rot90(Z), cmap='turbo',
                       extent=[xmin, xmax, ymin, ymax], aspect="auto")
        ax.plot(rm_new, beta_532_new, 'k*', markersize=6)
        ax.plot(rm_new, beta_532_new, 'w*', markersize=4, label='new samples')
        ax.set_xlabel(r'$r_m$')
        ax.set_ylabel(r'$\beta_{532}^{max}$')
        ax.set_title(r"Sampling from $r_m$ - $ \beta_{532}^{max}$  " + f"{t_slice.start.strftime('%Y-%m')}")
        fig.colorbar(im, ax=ax)
        plt.legend()
        plt.tight_layout()
        plt.show()

    # Create dataset of parameters for generating month signals

    # resizing beta and rm
    listr = [[r, r] for r in rm_new]
    rm_new = np.array(listr).reshape(monthdays * 2)
    listb = [[b, b] for b in beta_532_new]
    beta_532_new = np.array(listb).reshape(monthdays * 2)

    start_day = datetime(year, month, 1, 0, 0)
    end_day = datetime(year, month, monthdays, 0, 0)
    days = pd.date_range(start_day, end_day + timedelta(hours=12), freq='12H')

    ds_month = create_density_params_ds(station, rm_new=rm_new, ang_355_532=ang_355_532, ang_532_1064=ang_532_1064,
                                        LR_samp=LR_samp, beta_532_new=beta_532_new, times=days.values,
                                        nc_aeronet_name=nc_aeronet_name)
    # save the dataset
<<<<<<< HEAD
    if args.save_ds:
=======
    SAVE_DS = True
    if SAVE_DS:
>>>>>>> 755be82e
        gen_source_path = gen_utils.get_month_gen_params_path(station, start_day, type_='density_params')
        print(gen_source_path)
        xr_utils.save_dataset(ds_month, os.path.dirname(gen_source_path), os.path.basename(gen_source_path))

    if args.extended_smoothing_bezier:
        # #### 6. Converting Bezier paths to LC(t) and creating dataset of generated lidar power.
        # Set the period for calculating bezier fitting
        start_time = start_day
        end_time = end_day + timedelta(
            days=1)  # - timedelta(seconds = 30) #start_time +timedelta(hours=freq_H)# final_dt# datetime(2017,10,31)
        tslice = slice(start_time, end_time)
        p_slice = ds_month.ang355532.sel(Time=tslice)
        n_pts = p_slice.Time.size
        t0 = p_slice.Time[0].values
        t1 = p_slice.Time[-1].values
        dt0 = utils.dt64_2_datetime(t0)
        dt1 = utils.dt64_2_datetime(t1)
        difft = (end_time - start_time)

        n_total = difft.days * station.total_time_bins + difft.seconds / station.freq
        dn_t = np.int(n_total / (n_pts))
        # initialize the points at times of n_pts
        points = np.empty((n_pts + 1, 2))
        points[:, 0] = np.array([n * dn_t for n in range(n_pts + 1)])
        points[0:monthdays * 2, 1] = p_slice.values
        points[-1, 1] = p_slice.values[-1]
        # calc bezier
        path_ang355532 = proc_utils.Bezier.evaluate_bezier(points, int(dn_t))
        # Set the time index in which the interpolation is calculated.
        time_index = pd.date_range(start=start_date, end=end_time, freq=f'30S')
        ds_bezier = xr.Dataset(
            data_vars={'ang355532': (('Time'), path_ang355532[0:-1, 1])},
            coords={'Time': time_index.values[0:-1]})

        ds_bezier.ang355532.plot()
        ds_month.plot.scatter(x='Time', y='ang355532')
        plt.show()


def create_density_params_ds(station, rm_new, ang_355_532, ang_532_1064, LR_samp, beta_532_new, times, nc_aeronet_name)\
        -> xr.Dataset:
    """
    Wraps the variables into a xr.Dataset
    """

    ds_month = xr.Dataset(data_vars={'rm': ('Time', rm_new),
                                     'ang355532': ('Time', ang_355_532),
                                     'ang5321064': ('Time', ang_532_1064),
                                     'LR': ('Time', LR_samp),
                                     'beta532': ('Time', beta_532_new)},
                          coords={'Time': times})

    ds_month = ds_month.assign(
        aeronet_source=xr.Variable(dims=(), data=os.path.join(station.aeronet_folder, nc_aeronet_name),
                                   attrs={'info': 'netcdf file name, processed from AERONET retrievals,'
                                                  ' using: read_AERONET_data.py.'}))
    ds_month.rm.attrs = {'units': r'$km$', 'long_name': r'$r_m$',
                         'info': 'Reference range'}
    ds_month.ang355532.attrs = {'long_name': r'$\AA_{355,532}$',
                                'info': 'Angstrom Exponent 355,532'}
    ds_month.ang5321064.attrs = {'long_name': r'$\AA_{532,1064}$',
                                 'info': 'Angstrom Exponent 532,1064'}
    ds_month.LR.attrs = {'units': r'$sr$', 'long_name': r'$LR$',
                         'info': 'Lidar Ratio'}
    ds_month.beta532.attrs = {'units': r'$km^{{-1}} sr^{-1}$',
                              'long_name': r'$\beta$',
                              'info': '$Aerosol Backscatter'}

    return ds_month


if __name__ == '__main__':

    HOME_DIR = os.path.abspath(os.path.join(os.getcwd(), os.pardir, os.pardir))
    DATA_DIR = os.path.join(HOME_DIR, 'data')

    parser = utils.get_base_arguments()
    parser.add_argument('--save_ds', action='store_true',
                        help='Whether to save the datasets')
    parser.add_argument('--extended_smoothing_bezier', action='store_true',
                        help='Whether to do extended smoothing bezier')
    parser.add_argument('--plot_results', action='store_true',
                        help='Whether to plot graphs')
    args = parser.parse_args()

    # start_date and end_date should correspond to the extended csv!
    # months to run KDE on, one month at a time.
    for date_ in pd.date_range(args.start_date, args.end_date, freq='MS'):
        kde_estimation_main(args, date_.month, date_.year, DATA_DIR)<|MERGE_RESOLUTION|>--- conflicted
+++ resolved
@@ -17,13 +17,6 @@
 
 # TODO: add debug and save of figures option
 # TODO : organize main() to functions & comments
-<<<<<<< HEAD
-# TODO Highlight rejected sampling
-
-def valid_box_domain(x, y, bounds_x, bounds_y):
-    return bounds_x[0] <= x <= bounds_x[1] and bounds_y[0] <= y <= bounds_y[1]
-=======
->>>>>>> 755be82e
 
 
 def plot_angstrom_exponent_distribution(x, y, x_label, y_label, date_):
@@ -342,11 +335,7 @@
         valid_domain = False
         while ~valid_domain:
             sample_rm, sample_beta = kernel_rm_beta.resample(1)[:, 0]
-<<<<<<< HEAD
-            valid_domain = valid_box_domain(sample_rm, sample_beta,
-=======
-            VALID_DOMAIN = gen_utils.valid_box_domain(sample_rm, sample_beta,
->>>>>>> 755be82e
+            valid_domain = gen_utils.valid_box_domain(sample_rm, sample_beta,
                                             rm_bounds, beta_bounds)
         rm_v.append(sample_rm)
         beta_v.append(sample_beta)
@@ -396,12 +385,7 @@
                                         LR_samp=LR_samp, beta_532_new=beta_532_new, times=days.values,
                                         nc_aeronet_name=nc_aeronet_name)
     # save the dataset
-<<<<<<< HEAD
     if args.save_ds:
-=======
-    SAVE_DS = True
-    if SAVE_DS:
->>>>>>> 755be82e
         gen_source_path = gen_utils.get_month_gen_params_path(station, start_day, type_='density_params')
         print(gen_source_path)
         xr_utils.save_dataset(ds_month, os.path.dirname(gen_source_path), os.path.basename(gen_source_path))
