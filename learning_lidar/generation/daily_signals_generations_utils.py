--- conflicted
+++ resolved
@@ -126,15 +126,9 @@
     lc_da = ds_gen_p.p.sel(Time=day_slice)
     if PLOT_RESULTS:
         fig, ax = plt.subplots(nrows=1, ncols=1, figsize=(7, 5))
-<<<<<<< HEAD
-        lc_ds.plot(hue='Wavelength', linewidth=0.8)
-        ax.set_title(f"{lc_ds.info} - for {day_date.strftime('%d/%m/%Y')}")
-        ax.xaxis.set_major_formatter(vis_utils.TIMEFORMAT)
-=======
         lc_da.plot(hue='Wavelength', linewidth=0.8)
         ax.set_title(f"{lc_da.info} - for {day_date.strftime('%d/%m/%Y')}")
-        ax.xaxis.set_major_formatter(TIMEFORMAT)
->>>>>>> 755be82e
+        ax.xaxis.set_major_formatter(vis_utils.TIMEFORMAT)
         ax.xaxis.set_tick_params(rotation=0)
         plt.tight_layout()
         plt.show()
@@ -398,15 +392,7 @@
     # add background signal
     p_bg = get_daily_bg(station, day_date)  # daily background: p_bg
     # Expand p_bg to coordinates : 'Wavelength','Height', 'Time
-<<<<<<< HEAD
-    bg_ds = p_bg.broadcast_like(signal_ds.range_corr)
-
-    p_mean = calc_mean_measurement(station, day_date, signal_ds, bg_ds) if not update_overlap_only else p_mean
-
-    overlap_ds = gen_utils.get_daily_overlap(station, day_date, height_index=p_mean.Height)
-=======
     bg_da = p_bg.broadcast_like(signal_ds.range_corr)
->>>>>>> 755be82e
 
     # Calculate the total signal
     p_mean = calc_mean_measurement(station, day_date, p_da, bg_da)
