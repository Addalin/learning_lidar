import logging
import os
from itertools import repeat
from multiprocessing import Pool, cpu_count

import pandas as pd

import learning_lidar.generation.generate_density_utils as gen_den_utils
import learning_lidar.generation.generation_utils as gen_utils
<<<<<<< HEAD
from learning_lidar.utils import utils, vis_utils, global_settings as gs


# TODO:  add 2 flags - Debug and save figure.
def generate_daily_aerosol_density(station, day_date, save_ds):
    """
    TODO: add usage
    :param station:
    :param day_date:
    :param save_ds:
    :return:
=======
import learning_lidar.utils.global_settings as gs
import learning_lidar.utils.vis_utils as vis_utils
from learning_lidar.utils.utils import create_and_configer_logger
import xarray as xr


# TODO:  add 2 flags - Debug and save figure.
def generate_daily_aerosol_density(station: gs.Station, day_date: datetime.date, SAVE_DS: bool = True) -> (
        xr.Dataset, xr.Dataset):
    """
    Generate daily density (normalized and unit--less) , and optical density of aerosols: extinction (alpha [1/km]) ,
    and backscatter (beta [1/km sr])) :param station: gs.station() object of the lidar station :param day_date:
    datetime.date object of the required date :param SAVE_DS: bool. True - save the dataset :return: aer_ds,
    density_ds : (xr.Dataset(), xr.Dataset()) - The aerosols optical density and the density datasets
>>>>>>> 755be82e
    """
    logger = logging.getLogger()
    logger.debug(f"Start generate_daily_aerosol_density for {station.name} on {day_date}")
    ds_day_params = gen_utils.get_daily_gen_param_ds(station=station, day_date=day_date, type_='density_params')

    # Generate Daily Aerosols' Density
    density_ds = gen_den_utils.generate_density(station=station, day_date=day_date, day_params_ds=ds_day_params)

    # Generate Daily Aerosols' Optical Density
    aer_ds = gen_den_utils.generate_aerosol(station=station, day_date=day_date, day_params_ds=ds_day_params,
                                            density_ds=density_ds)

    # TODO: add option of 'size_optim' to optimize size from float64 to float32.
    #  example:  rho32= density_ds.rho.astype('float32',casting='same_kind')

    # Save the aerosols dataset
    if save_ds:
        gen_utils.save_generated_dataset(station, aer_ds, data_source='aerosol', save_mode='single')
        gen_utils.save_generated_dataset(station, density_ds, data_source='density', save_mode='single')

    return aer_ds, density_ds


<<<<<<< HEAD
def generate_density_main(params):
=======
def generate_density_main(station_name: str = 'haifa', start_date: datetime.date = datetime(2017, 9, 1),
                          end_date: datetime.date = datetime(2017, 9, 2)):
>>>>>>> 755be82e
    vis_utils.set_visualization_settings()
    gen_utils.PLOT_RESULTS = params.plot_results
    logging.getLogger('PIL').setLevel(logging.ERROR)  # Fix annoying PIL logs
    logging.getLogger('matplotlib').setLevel(logging.ERROR)  # Fix annoying matplotlib logs
    logger = utils.create_and_configer_logger(f"{os.path.basename(__file__)}.log", level=logging.INFO)
    logger.info(params)
    station = gs.Station(station_name=params.station_name)
    start_date, end_date = params.start_date, params.end_date
    days_list = pd.date_range(start=start_date, end=end_date).to_pydatetime().tolist()
    logger.info(f"\nStation name:{station.location}\nStart generating aerosols densities "
                f"for period: [{start_date.strftime('%Y-%m-%d')},{end_date.strftime('%Y-%m-%d')}]")
    num_days = len(days_list)
    num_processes = 1 if gen_den_utils.PLOT_RESULTS else min((cpu_count() - 1, num_days))

    with Pool(num_processes) as p:
        p.starmap(generate_daily_aerosol_density, zip(repeat(station), days_list, repeat(params.save_ds)))

    logger.info(f"\nDone generating lidar signals & measurements "
                f"for period: [{start_date.strftime('%Y-%m-%d')},{end_date.strftime('%Y-%m-%d')}]")


if __name__ == '__main__':
    parser = utils.get_base_arguments()
    args = parser.parse_args()
    generate_density_main(args)<|MERGE_RESOLUTION|>--- conflicted
+++ resolved
@@ -1,40 +1,25 @@
 import logging
 import os
+from datetime import datetime
 from itertools import repeat
 from multiprocessing import Pool, cpu_count
 
 import pandas as pd
+import xarray as xr
 
 import learning_lidar.generation.generate_density_utils as gen_den_utils
 import learning_lidar.generation.generation_utils as gen_utils
-<<<<<<< HEAD
 from learning_lidar.utils import utils, vis_utils, global_settings as gs
 
 
 # TODO:  add 2 flags - Debug and save figure.
-def generate_daily_aerosol_density(station, day_date, save_ds):
-    """
-    TODO: add usage
-    :param station:
-    :param day_date:
-    :param save_ds:
-    :return:
-=======
-import learning_lidar.utils.global_settings as gs
-import learning_lidar.utils.vis_utils as vis_utils
-from learning_lidar.utils.utils import create_and_configer_logger
-import xarray as xr
-
-
-# TODO:  add 2 flags - Debug and save figure.
-def generate_daily_aerosol_density(station: gs.Station, day_date: datetime.date, SAVE_DS: bool = True) -> (
+def generate_daily_aerosol_density(station: gs.Station, day_date: datetime.date, save_ds: bool = True) -> (
         xr.Dataset, xr.Dataset):
     """
     Generate daily density (normalized and unit--less) , and optical density of aerosols: extinction (alpha [1/km]) ,
     and backscatter (beta [1/km sr])) :param station: gs.station() object of the lidar station :param day_date:
     datetime.date object of the required date :param SAVE_DS: bool. True - save the dataset :return: aer_ds,
     density_ds : (xr.Dataset(), xr.Dataset()) - The aerosols optical density and the density datasets
->>>>>>> 755be82e
     """
     logger = logging.getLogger()
     logger.debug(f"Start generate_daily_aerosol_density for {station.name} on {day_date}")
@@ -58,12 +43,7 @@
     return aer_ds, density_ds
 
 
-<<<<<<< HEAD
-def generate_density_main(params):
-=======
-def generate_density_main(station_name: str = 'haifa', start_date: datetime.date = datetime(2017, 9, 1),
-                          end_date: datetime.date = datetime(2017, 9, 2)):
->>>>>>> 755be82e
+def generate_density_main(station_name='haifa', start_date=datetime(2017, 9, 1), end_date=datetime(2017, 9, 2)):
     vis_utils.set_visualization_settings()
     gen_utils.PLOT_RESULTS = params.plot_results
     logging.getLogger('PIL').setLevel(logging.ERROR)  # Fix annoying PIL logs
