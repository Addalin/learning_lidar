import logging
import os.path
from datetime import datetime

import ray
from ray import tune
from ray.tune import CLIReporter
from ray.tune.integration.pytorch_lightning import TuneReportCallback, TuneReportCheckpointCallback
from run_params import CONSTS, RAY_HYPER_PARAMS, RESULTS_PATH, NUM_AVAILABLE_GPU, NON_RAY_HYPER_PARAMS

from pytorch_lightning import Trainer, seed_everything

from learning_lidar.learning_phase.data_modules.lidar_data_module import LidarDataModule
from learning_lidar.learning_phase.models.defaultCNN import DefaultCNN
from learning_lidar.utils.utils import create_and_configer_logger

seed_everything(8318)  # Note, for full deterministic result add deterministic=True to trainer


# for pytorch lightning and Ray integration see example at
# https://github.com/ray-project/ray/blob/35ec91c4e04c67adc7123aa8461cf50923a316b4/python/ray/tune/examples/mnist_pytorch_lightning.py

def main(config, checkpoint_dir=None, consts=None):
    # Define X_features
    source_features = (f"{config['source']}_path", "range_corr")
    mol_features = ("molecular_path", "attbsc")
    bg_features = ("bg_path", "p_bg")
    X_features = (source_features, mol_features, bg_features) if config["use_bg"] else (source_features, mol_features)

    # Define Model
    model = DefaultCNN(in_channels=len(X_features),
                       output_size=len(config['Y_features']),
                       hidden_sizes=config['hidden_sizes'],
                       fc_size=consts['fc_size'],
                       loss_type=config['loss_type'],
                       learning_rate=config['lr'])

    # Define Data
    lidar_dm = LidarDataModule(train_csv_path=consts["train_csv_path"], test_csv_path=consts["test_csv_path"],
                               stats_csv_path=consts["stats_csv_path"],
                               powers=consts['powers'] if config['use_power'] else None,
                               top_height=consts["top_height"], X_features_profiles=X_features,
                               Y_features=config['Y_features'], batch_size=config['bsize'],
                               num_workers=consts['num_workers'],
                               data_filter=config['data_filter'],
                               data_norm=config['data_norm'])

    # Define minimization parameter
    metrics = {"loss": f"{config['loss_type']}_val",
               "MARELoss": "MARELoss_val"}
    callbacks = [TuneReportCheckpointCallback(metrics, filename="checkpoint", on="validation_end")]

    # Setup the pytorch-lighting trainer and run the model
    trainer = Trainer(max_epochs=consts['max_epochs'],
                      callbacks=callbacks,
                      gpus=[1] if consts['num_gpus'] > 0 else 0)

    lidar_dm.setup('fit')
    trainer.fit(model=model, datamodule=lidar_dm)

    # test
    lidar_dm.setup('test')
    trainer.test(model=model, datamodule=lidar_dm)


if __name__ == '__main__':
    USE_RAY = True
    DEBUG_RAY = False

    # Override number of workers if debugging
    CONSTS['num_workers'] = 0 if DEBUG_RAY else CONSTS['num_workers']

    logger = create_and_configer_logger(
        log_name=f"{os.path.dirname(__file__)}_{datetime.now().strftime('%Y-%m-%d %H_%M_%S')}.log", level=logging.INFO)
<<<<<<< HEAD

    if DEBUG_RAY:
        ray.init(local_mode=True)
=======
    max_workers = 6
    num_available_gpu = torch.cuda.device_count()
    DEBUG_RAY = False
    if DEBUG_RAY:
        ray.init(local_mode=True)
    base_path = os.path.dirname(os.path.dirname(os.path.dirname(__file__)))
    data_params = {
        'base_path': os.path.join(base_path, 'data'),
        'station_name': 'haifa',
        'start_date': datetime(2017, 9, 1),
        'end_date': datetime(2017, 10, 31),
    }

    csv_base_name = f"gen_{data_params['station_name']}_" \
                    f"{data_params['start_date'].strftime('%Y-%m-%d')}_" \
                    f"{data_params['end_date'].strftime('%Y-%m-%d')}"
    train_csv_path = os.path.join(data_params['base_path'], f'dataset_{csv_base_name}_train.csv')
    test_csv_path = os.path.join(data_params['base_path'], f'dataset_{csv_base_name}_test.csv')
    stats_csv_path = os.path.join(data_params['base_path'], f'stats_{csv_base_name}.csv')

    # Constants - should correspond to data, dataloader and model
    consts = {
        "fc_size": [512],
        'max_epochs': 2,
        'num_workers': 0 if DEBUG_RAY else max_workers,
        'train_csv_path': train_csv_path,
        'test_csv_path': test_csv_path,
        'stats_csv_path': stats_csv_path,
        'powers': {'range_corr': 0.5, 'attbsc': 0.5, 'p_bg': 0.5,
                   'LC': 0.5, 'LC_std': 0.5, 'r0': 1, 'r1': 1, 'dr': 1},
        "top_height": 15.3,  # NOTE: CHANGING IT WILL AFFECT BOTH THE INPUT DIMENSIONS TO THE NET, AND THE STATS !!!
        'num_gpus': num_available_gpu,
    }

    # Defining a search space
    # Note, replace choice with grid_search if want all possible combinations
    use_ray = True
    if use_ray:
        hyper_params = {
            "hidden_sizes": tune.choice([[16, 32, 8]]),  # TODO: add options of [ 8, 16, 32], [16, 32, 8], [ 64, 32, 16]
            "lr": tune.grid_search([1e-3, 0.5 * 1e-3, 1e-4]),
            "bsize": tune.choice([32]),  # [16, 8]),
            "loss_type": tune.choice(['MSELoss', 'MAELoss']),  # ['MARELoss']
            "Y_features": tune.choice([['LC']]),
            # [['LC'], ['r0', 'r1', 'LC'], ['r0', 'r1'], ['r0', 'r1', 'dr'], ['r0', 'r1', 'dr', 'LC']]
            "use_power": tune.grid_search([True, False]),
            "use_bg": tune.grid_search([False]),
            # True - bg is relevant for 'lidar' case # TODO if lidar - bg T\F, if signal - bg F
            "source": tune.grid_search(['signal', 'lidar']),
            'data_filter': tune.grid_search([('wavelength', [355, 532]), None]),
            'data_norm': tune.grid_search([True, False])
        }
>>>>>>> bd164839

    if USE_RAY:
        reporter = CLIReporter(
            metric_columns=["loss", "MARELoss", "training_iteration"])

        analysis = tune.run(
            tune.with_parameters(main, consts=CONSTS),
            config=RAY_HYPER_PARAMS,
            local_dir=RESULTS_PATH,  # where to save the results
            fail_fast=True,  # if one run fails - stop all runs
            metric="MARELoss",
            mode="min",
            progress_reporter=reporter,
            log_to_file=True,
            resources_per_trial={"cpu": 7, "gpu": NUM_AVAILABLE_GPU})

        logger.info(f"best_trial {analysis.best_trial}")
        logger.info(f"best_config {analysis.best_config}")
        logger.info(f"best_logdir {analysis.best_logdir}")
        logger.info(f"best_checkpoint {analysis.best_checkpoint}")
        logger.info(f"best_result {analysis.best_result}")
    else:
<<<<<<< HEAD
        main(NON_RAY_HYPER_PARAMS, CONSTS)
=======
        hyper_params = {
            "lr": 1 * 1e-3,
            "bsize": 8,
            "loss_type": 'MSELoss',
            "Y_features": ['LC'],
            "use_power": True,
            "use_bg": False,
            "source": 'signal',
            "hidden_sizes": [16, 32, 8],
            "source": 'signal',
            'data_filter': None,
            'data_norm': True,

        }

        main(hyper_params, consts=consts)
>>>>>>> bd164839
<|MERGE_RESOLUTION|>--- conflicted
+++ resolved
@@ -72,64 +72,9 @@
 
     logger = create_and_configer_logger(
         log_name=f"{os.path.dirname(__file__)}_{datetime.now().strftime('%Y-%m-%d %H_%M_%S')}.log", level=logging.INFO)
-<<<<<<< HEAD
 
     if DEBUG_RAY:
         ray.init(local_mode=True)
-=======
-    max_workers = 6
-    num_available_gpu = torch.cuda.device_count()
-    DEBUG_RAY = False
-    if DEBUG_RAY:
-        ray.init(local_mode=True)
-    base_path = os.path.dirname(os.path.dirname(os.path.dirname(__file__)))
-    data_params = {
-        'base_path': os.path.join(base_path, 'data'),
-        'station_name': 'haifa',
-        'start_date': datetime(2017, 9, 1),
-        'end_date': datetime(2017, 10, 31),
-    }
-
-    csv_base_name = f"gen_{data_params['station_name']}_" \
-                    f"{data_params['start_date'].strftime('%Y-%m-%d')}_" \
-                    f"{data_params['end_date'].strftime('%Y-%m-%d')}"
-    train_csv_path = os.path.join(data_params['base_path'], f'dataset_{csv_base_name}_train.csv')
-    test_csv_path = os.path.join(data_params['base_path'], f'dataset_{csv_base_name}_test.csv')
-    stats_csv_path = os.path.join(data_params['base_path'], f'stats_{csv_base_name}.csv')
-
-    # Constants - should correspond to data, dataloader and model
-    consts = {
-        "fc_size": [512],
-        'max_epochs': 2,
-        'num_workers': 0 if DEBUG_RAY else max_workers,
-        'train_csv_path': train_csv_path,
-        'test_csv_path': test_csv_path,
-        'stats_csv_path': stats_csv_path,
-        'powers': {'range_corr': 0.5, 'attbsc': 0.5, 'p_bg': 0.5,
-                   'LC': 0.5, 'LC_std': 0.5, 'r0': 1, 'r1': 1, 'dr': 1},
-        "top_height": 15.3,  # NOTE: CHANGING IT WILL AFFECT BOTH THE INPUT DIMENSIONS TO THE NET, AND THE STATS !!!
-        'num_gpus': num_available_gpu,
-    }
-
-    # Defining a search space
-    # Note, replace choice with grid_search if want all possible combinations
-    use_ray = True
-    if use_ray:
-        hyper_params = {
-            "hidden_sizes": tune.choice([[16, 32, 8]]),  # TODO: add options of [ 8, 16, 32], [16, 32, 8], [ 64, 32, 16]
-            "lr": tune.grid_search([1e-3, 0.5 * 1e-3, 1e-4]),
-            "bsize": tune.choice([32]),  # [16, 8]),
-            "loss_type": tune.choice(['MSELoss', 'MAELoss']),  # ['MARELoss']
-            "Y_features": tune.choice([['LC']]),
-            # [['LC'], ['r0', 'r1', 'LC'], ['r0', 'r1'], ['r0', 'r1', 'dr'], ['r0', 'r1', 'dr', 'LC']]
-            "use_power": tune.grid_search([True, False]),
-            "use_bg": tune.grid_search([False]),
-            # True - bg is relevant for 'lidar' case # TODO if lidar - bg T\F, if signal - bg F
-            "source": tune.grid_search(['signal', 'lidar']),
-            'data_filter': tune.grid_search([('wavelength', [355, 532]), None]),
-            'data_norm': tune.grid_search([True, False])
-        }
->>>>>>> bd164839
 
     if USE_RAY:
         reporter = CLIReporter(
@@ -152,23 +97,4 @@
         logger.info(f"best_checkpoint {analysis.best_checkpoint}")
         logger.info(f"best_result {analysis.best_result}")
     else:
-<<<<<<< HEAD
-        main(NON_RAY_HYPER_PARAMS, CONSTS)
-=======
-        hyper_params = {
-            "lr": 1 * 1e-3,
-            "bsize": 8,
-            "loss_type": 'MSELoss',
-            "Y_features": ['LC'],
-            "use_power": True,
-            "use_bg": False,
-            "source": 'signal',
-            "hidden_sizes": [16, 32, 8],
-            "source": 'signal',
-            'data_filter': None,
-            'data_norm': True,
-
-        }
-
-        main(hyper_params, consts=consts)
->>>>>>> bd164839
+        main(NON_RAY_HYPER_PARAMS, CONSTS)