import os.path
from datetime import datetime

import ray
from ray import tune
from ray.tune.integration.pytorch_lightning import TuneReportCallback

from pytorch_lightning import Trainer, seed_everything

from learning_lidar.learning_phase.data_modules.lidar_data_module import LidarDataModule
from learning_lidar.learning_phase.models.defaultCNN import DefaultCNN

seed_everything(8318)  # Note, for full deterministic result add deterministic=True to trainer


def main(config, consts):
    # Define X_features
    source_features = (f"{config['source']}_path", "range_corr")
    mol_features = ("molecular_path", "attbsc")
    bg_features = ("bg_path", "p_bg")
    X_features = (source_features, mol_features, bg_features) if config["use_bg"] else (source_features, mol_features)

    # Define Model
    model = DefaultCNN(in_channels=len(X_features), output_size=len(config['Y_features']),
                       hidden_sizes=consts['hidden_sizes'], loss_type=config['loss_type'],
                       learning_rate=config['lr'])

    # Define Data
    lidar_dm = LidarDataModule(train_csv_path=consts["train_csv_path"],
                               test_csv_path=consts["test_csv_path"],
                               powers=consts['powers'] if config['use_power'] else None,
                               X_features_profiles=X_features,
                               Y_features=config['Y_features'],
                               batch_size=config['bsize'],
                               num_workers=consts['num_workers'], data_filter=config['data_filter'])

    # Define minimization parameter
    metrics = {"loss": f"{config['loss_type']}_val"}
    callbacks = [TuneReportCallback(metrics, on="validation_end")]

    # Setup the pytorchlighting trainer and run the model
    trainer = Trainer(max_epochs=consts['max_epochs'], callbacks=callbacks, gpus=[1])
    # trainer = Trainer(max_steps=consts['max_steps'])
    lidar_dm.setup('fit')
    trainer.fit(model=model, datamodule=lidar_dm)

    # test
    lidar_dm.setup('test')
    trainer.test(model=model, datamodule=lidar_dm)


if __name__ == '__main__':
    # Debug flag to enable debugging
    max_workers = 6
    DEBUG_RAY = False
    if DEBUG_RAY:
        ray.init(local_mode=True)
    base_path = os.path.dirname(os.path.dirname(os.path.dirname(__file__)))
    data_params = {
        'base_path': os.path.join(base_path, 'data'),
        'station_name': 'haifa',
        'start_date': datetime(2017, 9, 1),
        'end_date': datetime(2017, 10, 31),
    }

    csv_base_name = f"dataset_gen_{data_params['station_name']}_" \
                    f"{data_params['start_date'].strftime('%Y-%m-%d')}_" \
                    f"{data_params['end_date'].strftime('%Y-%m-%d')}"
    train_csv_path = os.path.join(data_params['base_path'], f'{csv_base_name}_train.csv')
    test_csv_path = os.path.join(data_params['base_path'], f'{csv_base_name}_test.csv')

    # Constants - should correspond to data, dataloader and model
    consts = {
        "hidden_sizes": [16, 32, 8],  # TODO: add options of [ 8, 16, 32], [16, 32, 8], [ 64, 32, 16]
        'max_epochs': 2,
        'num_workers': 0 if DEBUG_RAY else max_workers,
        'train_csv_path': train_csv_path,
        'test_csv_path': test_csv_path,
        'powers': {'range_corr': 0.5, 'attbsc': 0.5, 'p_bg': 0.5,
                   'LC': 0.5, 'LC_std': 0.5, 'r0': 1, 'r1': 1, 'dr': 1},
    }

    # Defining a search space
    # Note, replace choice with grid_search if want all possible combinations
    use_ray = True
    if use_ray:
        hyper_params = {
            "lr": tune.grid_search([1e-3, 0.5 * 1e-3, 1e-4]),
            "bsize": tune.choice([16, 8]),
            # "wavelengths": tune.grid_search([355, 532, 1064]),  # TODO change to const - all wavelengths
            "loss_type": tune.choice(['MSELoss', 'MAELoss']),  # ['MARELoss']
            "Y_features": tune.choice([['LC']]),
            # [['LC'], ['r0', 'r1', 'LC'], ['r0', 'r1'], ['r0', 'r1', 'dr'], ['r0', 'r1', 'dr', 'LC']]
<<<<<<< HEAD
            "use_power": tune.grid_search([False, True]),
            'data_filter': tune.grid_search([{'wavelength': [355]}])
=======
            "use_power": tune.grid_search([True, False]),
            "use_bg": tune.grid_search([False, True]),
            "source": tune.grid_search(['signal', 'lidar'])
>>>>>>> 898d8888
        }

        analysis = tune.run(
            tune.with_parameters(main, consts=consts),
            config=hyper_params,
            # name="cnn",
            local_dir=os.path.join(base_path, 'results'),  # where to save the results
            fail_fast=True,  # if one run fails - stop all runs
            metric="loss",
            mode="min",
            resources_per_trial={"cpu": 7, "gpu": 2})

        print(f"best_trial {analysis.best_trial}")
        print(f"best_config {analysis.best_config}")
        print(f"best_logdir {analysis.best_logdir}")
        print(f"best_checkpoint {analysis.best_checkpoint}")
        print(f"best_result {analysis.best_result}")
    else:
        hyper_params = {
            "lr": 1 * 1e-3,
            "bsize": 8,
            "loss_type": 'MSELoss',
            "Y_features": ['LC'],
            "use_power": True,
            "use_bg": False,
            "source": 'signal'

        }

        main(hyper_params, consts)<|MERGE_RESOLUTION|>--- conflicted
+++ resolved
@@ -91,14 +91,10 @@
             "loss_type": tune.choice(['MSELoss', 'MAELoss']),  # ['MARELoss']
             "Y_features": tune.choice([['LC']]),
             # [['LC'], ['r0', 'r1', 'LC'], ['r0', 'r1'], ['r0', 'r1', 'dr'], ['r0', 'r1', 'dr', 'LC']]
-<<<<<<< HEAD
-            "use_power": tune.grid_search([False, True]),
-            'data_filter': tune.grid_search([{'wavelength': [355]}])
-=======
             "use_power": tune.grid_search([True, False]),
             "use_bg": tune.grid_search([False, True]),
-            "source": tune.grid_search(['signal', 'lidar'])
->>>>>>> 898d8888
+            "source": tune.grid_search(['signal', 'lidar']),
+            'data_filter': tune.grid_search([{'wavelength': [355]}])
         }
 
         analysis = tune.run(
