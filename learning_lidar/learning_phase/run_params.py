import json
import os
import sys
from datetime import datetime

import torch
from ray import tune

from learning_lidar.utils import global_settings as gs

NUM_AVILABLE_CPU = os.cpu_count()
NUM_AVAILABLE_GPU = torch.cuda.device_count()
START_DATE = datetime(2017, 9, 1)
END_DATE = datetime(2017, 10, 31)
station_name = 'haifa'
station_name = station_name + '_remote' if (sys.platform in ['linux', 'ubuntu']) else station_name
station = gs.Station(station_name)


def get_paths(station: gs.Station, start_date: datetime, end_date: datetime):
    base_path = os.path.dirname(os.path.dirname(os.path.dirname(__file__)))
    nn_source_data = station.nn_source_data
    csv_base_name = f"gen_{station.location.lower()}_{start_date.strftime('%Y-%m-%d')}_" \
                    f"{end_date.strftime('%Y-%m-%d')}"
    train_csv_path = os.path.join(base_path, 'data', "dataset_" + csv_base_name + '_train.csv')
    test_csv_path = os.path.join(base_path, 'data', "dataset_" + csv_base_name + '_test.csv')
    stats_csv_path = os.path.join(base_path, 'data', "stats_" + csv_base_name + '_train.csv')
    results_path = os.path.join(station.nn_output_results)  # TODO: save in D or E
    # TODO: Add exception in case paths are invalid
    return train_csv_path, test_csv_path, stats_csv_path, results_path, nn_source_data


train_csv_path, test_csv_path, stats_csv_path, RESULTS_PATH, nn_source_data = get_paths(station,
                                                                                        start_date=START_DATE,
                                                                                        end_date=END_DATE)


# TODO - update dates to change between datasets


def update_params(config, consts):
    # Define X_features
    source_x = config['source']
    lidar_features = (f"{source_x}_path", "range_corr") \
        if (source_x == 'lidar' or source_x == 'signal') \
        else (f"{source_x}_path", "range_corr_p")
    mol_features = ("molecular_path", "attbsc")
    if config['use_bg']:
        # TODO: add option to set operations on bg channel
        bg_features = ("bg_path", "p_bg_r2") if config['use_bg'] == "range_corr" else ("bg_path", "p_bg")
        X_features = (lidar_features, mol_features, bg_features)
    else:
        X_features = (lidar_features, mol_features)

    # Update powers
    use_power = config['use_power']
    if not use_power:
        powers = None
    else:
        # If powers are given in the config dict as string, then update the power values accordingly, else use the const case
        powers = consts['powers']
        if type(use_power) == str:
            power_in, power_out = eval(use_power)
            for xf, pow_x in zip(X_features, power_in):
                _, profile = xf
                powers[profile] = pow_x

            for yf, pow_y in zip(consts['Y_features'], power_out):
                powers[yf] = pow_y

            config.update({'power_in': str(power_in), 'power_out': str(power_out), 'use_power': True})

    if config['dfilter'] in ['all', None]:
        dfilter = False
    else:
        try:
            dfilter = config['dfilter'].split(' ')
            dfilter[1] = eval(dfilter[1])
        except ValueError as e:
            print(e)

    return config, X_features, powers, dfilter


# ######## RESUME EXPERIMENT ######### ---> Make sure RESTORE_TRIAL = False
RESUME_EXP = False  # 'ERRORED_ONLY'  # False | True
# Can be "LOCAL" to continue experiment when it was disrupted
# (trials that were completed seem to continue training),
# or "ERRORED_ONLY" to reset and rerun ERRORED trials (not tested). Otherwise False to start a new experiment.
# Note: if fail_fast was 'True' in the the folder of 'EXP_NAME', then tune will not be able to load trials that didn't store any folder

EXP_NAME = None  # 'main_2022-02-13_19-10-30'  #
# If 'resume' is not False, must enter experiment path.
# e.g. - "main_2021-05-19_21-50-40". Path is relative to RESULTS_PATH. Otherwise can keep it None.
# And it is generated automatically.


# ######## RESTORE or VALIDATE TRIAL PARAMS #########
experiment_dir = 'main_2022-02-04_20-14-28'
trial_dir = r"C:\Users\addalin\Dropbox\Lidar\lidar_learning\results\main_2022-02-04_20-14-28\main_4b099_00000_0_bsize" \
            r"=32,dfilter=wavelength [355],dnorm=False,fc_size=[16],hsizes=[4,4,4,4]," \
            r"lr=0.002,ltype=MAELoss,opt_powers=T_2022-02-04_20-14-29"
check_point_name = 'checkpoint_epoch=999-step=999'


# TODO: Load Trainer chekpoint  https://pytorch-lightning.readthedocs.io/en/stable/common/weights_loading.html#restoring-training-state
# name of trainer : epoch=29-step=3539.ckpt
# found under C:...\main_2022-01-31_23-24-22\main_28520_00024_24_bsize=32,dfilter=('wavelength', [355]),dnorm=False,fc_size=[16],hsizes=[6, 6, 6, 6],lr=0.002,ltype=MAELoss,sou_2022-02-01_11-49-31\lightning_logs\version_0
def get_trial_params_and_checkpoint(experiment_dir, trial_dir, check_point_name):
    trial_params_path = os.path.join(RESULTS_PATH, experiment_dir, trial_dir, 'params.json')
    with open(trial_params_path) as params_file:
        params = json.load(params_file)
    checkpoint = os.path.join(RESULTS_PATH, experiment_dir, trial_dir, check_point_name)

    return checkpoint, params


# ######## VALIDATE TRIAL #########
VALIDATE_TRIAL = False  # TODO: What is the mode for validating experiment / trial?
if VALIDATE_TRIAL:
    PRETRAINED_MODEL_PATH, MODEL_PARAMS = get_trial_params_and_checkpoint(experiment_dir, trial_dir, check_point_name)

# ######## RESTORE TRIAL #########
RESTORE_TRIAL = False  # If true restores the given trial
if RESTORE_TRIAL:
    CHECKPOINT_PATH, TRIAL_PARAMS = get_trial_params_and_checkpoint(experiment_dir, trial_dir, check_point_name)
else:
    TRIAL_PARAMS = None
    CHECKPOINT_PATH = None

# Constants - should correspond to data, dataloader and model
CONSTS = {
    'max_epochs': 20,
    'max_steps': None,
    'num_workers': int(NUM_AVILABLE_CPU * 0.9),
    'train_csv_path': train_csv_path,
    'test_csv_path': test_csv_path,
    'stats_csv_path': stats_csv_path,
    'nn_source_data': nn_source_data,
    'powers': {'range_corr': 0.5, 'range_corr_p': 0.5, 'attbsc': 0.5,
               'p_bg': 0.5, 'p_bg_r2': 0.5,
               'LC': 1.0, 'LC_std': 1.0, 'r0': 1.0, 'r1': 1.0, 'dr': 1.0},
    'num_gpus': NUM_AVAILABLE_GPU,
    "top_height": 15.3,  # NOTE: CHANGING IT WILL AFFECT BOTH THE INPUT DIMENSIONS TO THE NET, AND THE STATS !!!
    "Y_features": ['LC'],
}

# Note, replace tune.choice with grid_search if want all possible combinations
RAY_HYPER_PARAMS = {
    "hsizes": tune.grid_search(['[4,4,4,4]', '[5,5,5,5]', '[6, 6, 6, 6]']),
    # Options: '[4,4,4,4]' | '[5,5,5,5]' | '[6, 6, 6, 6]' ...etc.
    "fc_size": tune.grid_search(['[16]', '[32]']),  # Options: '[4]' | '[16]' | '[32]' ...etc.
    "lr": tune.grid_search([2 * 1e-3]),
    "bsize": tune.grid_search([32]),
    "ltype": tune.grid_search(['MAELoss']),  # Options: 'MAELoss' | 'MSELoss' | 'MARELoss'. See 'custom_losses.py'
<<<<<<< HEAD
    # "use_power": tune.grid_search(['([0.5,-0.1,0.5],[1])', '([0.5,-0.1,1],[1])']),# '([0.5,-0.3,1],[1])']),
    "use_power": tune.grid_search(['([0.5,1,0.5],[1])', '([0.5,1,1],[1])',
                                   '([0.5,0.5,0.5],[1])', '([0.5,0.5,1],[1])',
                                   '([0.5,.25,1],[1])', '([0.5,.25,.5],[1])',
                                   '([0.5,-.25,1],[1])', '([0.5,-.25,.5],[1])',
                                   '([0.5,-0.1,0.5],[1])', '([0.5,-0.1,1],[1])',
                                   '([0.5,-0.3,0.5],[1])', '([0.5,-0.3,1],[1])',
                                   '([0.5,-.5,.5],[1])', '([0.5,-.5,1],[1])']),
    # Options: False | '([0.5,1,1], [0.5])' ...etc. UV  : -0.27 , G: -0.263 , IR: -0.11
    "opt_powers": tune.choice([False]),  # Options: False | True
    "use_bg": tune.grid_search([True, 'range_corr']),  # False | True |  'range_corr'
=======
    "use_power": tune.grid_search(['([0.5, -0.30, 0.5], [1.0])']),  # Options: False | '([0.5,1,1], [0.5])' ...etc.
    # UV : -0.27 , G: -0.263 , IR: -0.11
    "opt_powers": tune.grid_search([False]),  # Options: False | True
    "use_bg": tune.grid_search([True, 'range_corr', False]),
>>>>>>> 30992ea0
    # Options: False | True | 'range_corr'. Not relevant for 'signal' as source
    "source": tune.grid_search(['lidar']),  # Options: 'lidar'| 'signal_p' | 'signal'
    'dfilter': tune.grid_search(["wavelength [532]", "wavelength [1064]"]),
    # None,"wavelength [355]", "wavelength [532]","wavelength [1064]"]),  # Options: None | '(wavelength, [lambda])'
    # - lambda=355,532,1064
    'dnorm': tune.grid_search([False]),  # Options: False | True
    'overfit': tune.grid_search([False]),  # Apply over fit mode of pytorch lightening. Note: Change bsize to 10
    'debug': tune.choice([False]),  # Apply debug mode of pytorch lightening
    'cbias': tune.grid_search([True]),  # Calc convolution biases. This may be redundant if using batch norm
    'wdecay': tune.choice([0]),  # Weight decay algorithm to test l2 regularization of NN weights.
    'operations': tune.grid_search(["(None, None, ['poiss','r2'])"])
    # Apply l2 regularization on model weights. parameter weight_decay of Adam optimiser
    # afterwards
}

NON_RAY_HYPER_PARAMS = {
    "lr": 1 * 1e-3,
    "bsize": 32,
    "ltype": 'MAELoss',  # loss_type
    "use_power": '[0.5, 0.25], [1.0]',
    "use_bg": True,
    "source": 'signal_p',
    "hsizes": '[3, 3, 3, 3]',  # hidden_sizes
    "fc_size": '[16]',
    'dfilter': None,  # data_filter
    'dnorm': True,  # Data normalization
    'overfit': False,  # Apply over fit mode of pytorch lightening. Note: Change bsize to 10
    'debug': False,  # Apply debug mode of pytorch lightening
    'cbias': True,  # Calc convolution biases
    'wdecay': 0,  # Weight decay algorithm to test l2 regularization of NN weights.
    'operations': None
}
USE_RAY = True
DEBUG_RAY = True<|MERGE_RESOLUTION|>--- conflicted
+++ resolved
@@ -153,7 +153,6 @@
     "lr": tune.grid_search([2 * 1e-3]),
     "bsize": tune.grid_search([32]),
     "ltype": tune.grid_search(['MAELoss']),  # Options: 'MAELoss' | 'MSELoss' | 'MARELoss'. See 'custom_losses.py'
-<<<<<<< HEAD
     # "use_power": tune.grid_search(['([0.5,-0.1,0.5],[1])', '([0.5,-0.1,1],[1])']),# '([0.5,-0.3,1],[1])']),
     "use_power": tune.grid_search(['([0.5,1,0.5],[1])', '([0.5,1,1],[1])',
                                    '([0.5,0.5,0.5],[1])', '([0.5,0.5,1],[1])',
@@ -165,12 +164,6 @@
     # Options: False | '([0.5,1,1], [0.5])' ...etc. UV  : -0.27 , G: -0.263 , IR: -0.11
     "opt_powers": tune.choice([False]),  # Options: False | True
     "use_bg": tune.grid_search([True, 'range_corr']),  # False | True |  'range_corr'
-=======
-    "use_power": tune.grid_search(['([0.5, -0.30, 0.5], [1.0])']),  # Options: False | '([0.5,1,1], [0.5])' ...etc.
-    # UV : -0.27 , G: -0.263 , IR: -0.11
-    "opt_powers": tune.grid_search([False]),  # Options: False | True
-    "use_bg": tune.grid_search([True, 'range_corr', False]),
->>>>>>> 30992ea0
     # Options: False | True | 'range_corr'. Not relevant for 'signal' as source
     "source": tune.grid_search(['lidar']),  # Options: 'lidar'| 'signal_p' | 'signal'
     'dfilter': tune.grid_search(["wavelength [532]", "wavelength [1064]"]),
@@ -181,7 +174,7 @@
     'debug': tune.choice([False]),  # Apply debug mode of pytorch lightening
     'cbias': tune.grid_search([True]),  # Calc convolution biases. This may be redundant if using batch norm
     'wdecay': tune.choice([0]),  # Weight decay algorithm to test l2 regularization of NN weights.
-    'operations': tune.grid_search(["(None, None, ['poiss','r2'])"])
+    # 'operations': tune.grid_search(["(None, None, ['poiss','r2'])"])
     # Apply l2 regularization on model weights. parameter weight_decay of Adam optimiser
     # afterwards
 }
@@ -201,7 +194,7 @@
     'debug': False,  # Apply debug mode of pytorch lightening
     'cbias': True,  # Calc convolution biases
     'wdecay': 0,  # Weight decay algorithm to test l2 regularization of NN weights.
-    'operations': None
+    # 'operations': None
 }
 USE_RAY = True
-DEBUG_RAY = True+DEBUG_RAY = False