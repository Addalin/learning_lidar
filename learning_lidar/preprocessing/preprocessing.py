# %% Imports

import pandas as pd
import os
from datetime import datetime, timedelta, time, date
import glob
import numpy as np
import learning_lidar.preprocessing.preprocessing_utils as prep_utils
import learning_lidar.utils.global_settings as gs
from learning_lidar.utils.utils import create_and_configer_logger, get_base_arguments
import logging
import xarray as xr
from multiprocessing import Pool, cpu_count
from tqdm import tqdm
from learning_lidar.preprocessing.fix_gdas_errors import download_from_noa_gdas_files
from zipfile import ZipFile
from typing import Union


def preprocessing_main(args):
    logging.getLogger('matplotlib').setLevel(logging.ERROR)  # Fix annoying matplotlib logs
    logging.getLogger('PIL').setLevel(logging.ERROR)  # Fix annoying PIL logs
    logger = create_and_configer_logger(f"{os.path.basename(__file__)}.log", level=logging.INFO)
    logger.info(args)
    station_name = args.station_name
    start_date = args.start_date
    end_date = args.end_date

    DOWNLOAD_GDAS = False
    CONV_GDAS = False
    GEN_MOL_DS = False
    GEN_LIDAR_DS = False
    GEN_LIDAR_DS_RAW = True
    USE_KM_UNITS = True
    UNZIP_TROPOS_LIDAR = True

    """set day,location"""
    station = gs.Station(station_name=station_name)
    logger.info(f"Loading {station.location} station")
    logger.debug(f"Station info: {station}")
    logger.info(
        f"\nStart preprocessing for period: [{start_date.strftime('%Y-%m-%d')},{end_date.strftime('%Y-%m-%d')}]")

    ''' Generate molecular datasets for required period'''
    if DOWNLOAD_GDAS:
        # TODO Test that this works as expected
        download_from_noa_gdas_files(
            dates_to_retrieve=pd.date_range(start=start_date, end=end_date, freq=timedelta(days=1)),
            save_folder=station.gdas1_folder)

    gdas_paths = []
    if CONV_GDAS:
        # Convert gdas files for a period
        gdas_paths.extend(convert_periodic_gdas(station, start_date, end_date))

    # get all days having a converted (to txt) gdas files in the required period
    if (GEN_MOL_DS or GEN_LIDAR_DS or GEN_LIDAR_DS_RAW) and not gdas_paths:
        logger.debug('\nGet all days in the required period that have a converted gdas file')
        dates = pd.date_range(start=start_date, end=end_date, freq='D').to_pydatetime().tolist()
        for day in tqdm(dates):
            _, curpath = prep_utils.get_daily_gdas_paths(station, day, f_type='txt')
            if curpath:
                gdas_paths.extend(curpath)
        timestamps = [prep_utils.get_gdas_timestamp(station, path) for path in gdas_paths]
        df_times = pd.DataFrame(data=timestamps, columns=['timestamp'])
        days_g = df_times.groupby([df_times.timestamp.dt.date]).groups
        valid_gdas_days = list(days_g.keys())

    if GEN_MOL_DS:
        # TODO: Check for existing molecular paths, to avoid creation for them (Since it takes long time to generate these datasest)
        '''molpaths = [ ]
        for day_date in valid_gdas_days:
            cpath = get_prep_dataset_paths ( station = station ,
                                             day_date = day_date ,
                                             lambda_nm = '*',
                                             file_type = 'attbsc')
            if cpath:
                molpaths.extend(cpath)

        timestamps = [
            datetime.strptime ( '_'.join ( (os.path.basename ( cpath )).split ( '_' ) [ 0 :3 ] ) , '%Y_%m_%d' ) for
            cpath in molpaths ]
        df_times = pd.DataFrame ( data = timestamps , columns = [ 'timestamp' ] )
        days_g = df_times.groupby ( [ df_times.timestamp.dt.date ] ).groups
        mol_days = list ( days_g.keys ( ) )
        # separate exiting days from required period (not to genarate again)
        inds_exist = [ valid_gdas_days.index(mol_day)  for mol_day in mol_days ] 
        logger.debug ( f"Existing days of 'attbsc' profiles: {mol_days}" )
        '''
        # Generate and save molecular dataset for each valid day in valid_gdas_days :
        logger.info(
            f"Start generating molecular datasets for period [{start_date.strftime('%Y-%m-%d')},{end_date.strftime('%Y-%m-%d')}]")

        len_mol_days = len(valid_gdas_days)
        num_processes = np.min((cpu_count() - 1, len_mol_days))
        chunksize = np.ceil(float(len_mol_days) / num_processes).astype(int)
        # TODO: add here tqdm
        with Pool(num_processes) as p:
            p.map(gen_daily_molecular_ds, valid_gdas_days, chunksize=chunksize)

        logger.info(
            f"\nFinished generating and saving of molecular datasets for period [{start_date.strftime('%Y-%m-%d')},{end_date.strftime('%Y-%m-%d')}]")

    ''' Extract all zip files of raw signals from TROPOS'''
    if UNZIP_TROPOS_LIDAR:
        """
        Expects all zip files to be in station.lidar_src_folder, and saves them under the appropriate year/month/day
        """
        # TODO Delete zip files after extraction
        path_pattern = os.path.join(station.lidar_src_folder, '*.zip')
        for file_name in sorted(glob.glob(path_pattern)):
            # extract day of the file. 0 - year, 1 - month, 2 - day
            nc_year, nc_month, nc_day = os.path.basename(file_name).split("_")[0:3]
            save_path = os.path.join(station.lidar_src_folder, nc_year, nc_month, nc_day)

            logger.info(f"extracting {file_name} to {save_path}")
            ZipFile(file_name).extractall(save_path)

    ''' Generate lidar datasets for required period'''
    if GEN_LIDAR_DS:
        lidarpaths = []
        logger.info(
            f"\nStart generating lidar datasets for period [{start_date.strftime('%Y-%m-%d')},"
            f"{end_date.strftime('%Y-%m-%d')}]")

        for day_date in tqdm(valid_gdas_days):
            # Generate daily range corrected
            lidar_ds = get_daily_range_corr(station, day_date, height_units='km', optim_size=False, verbose=False,
                                            USE_KM_UNITS=USE_KM_UNITS)

            # Save lidar dataset
            lidar_paths = save_prep_dataset(station, lidar_ds, data_source='lidar', save_mode='single',
                                            profiles=['range_corr'])
            lidarpaths.extend(lidar_paths)
        logger.info(
            f"\nDone creation of lidar datasets for period [{start_date.strftime('%Y-%m-%d')},{end_date.strftime('%Y-%m-%d')}]")

        logger.debug(f'\nLidar paths: {lidarpaths}')
    ''' Obtaining lidar datasets for required period'''
    if GEN_LIDAR_DS_RAW:
        lidarpaths = []
        logger.info(
            f"\nStart obtaining raw lidar datasets for period [{start_date.strftime('%Y-%m-%d')},"
            f"{end_date.strftime('%Y-%m-%d')}]")

        for day_date in tqdm(valid_gdas_days):
            # Generate daily range corrected
            # TODO delete the raw separted lidar measurements after creating the merge dataset
            lidar_ds = get_daily_measurements(station, day_date, use_km_units=USE_KM_UNITS)

            # Save lidar dataset
            lidar_paths = save_prep_dataset(station, lidar_ds, data_source='lidar', save_mode='single')
            lidarpaths.extend(lidar_paths)
        logger.info(
            f"\nDone creation of lidar datasets for period [{start_date.strftime('%Y-%m-%d')},{end_date.strftime('%Y-%m-%d')}]")

        logger.debug(f'\nLidar paths: {lidarpaths}')


def save_dataset(dataset, folder_name='', nc_name='', nc_path=None, optim_size=True):
    """
    Save the input dataset to netcdf file

    :param nc_path: full path to netcdf file if already known
    :param dataset: array.Dataset()
    :param folder_name: folder name
    :param nc_name: netcdf file name
    :param optim_size: Boolean. False: the saved dataset will be type 'float64', True: the saved dataset will be type 'float64'(default).
    :return: nc_path - full path to netcdf file created if succeeded, else none

    """
    logger = logging.getLogger()
    if nc_path:
        folder_name, nc_name = os.path.dirname(nc_path), os.path.basename(nc_path)
    if optim_size:
        try:
            # Separate whether its a dataset (has data_vars) or dataarray
            if hasattr(dataset, 'data_vars'):
                for var in dataset.data_vars:
                    if dataset[var].dtype == np.float64 and len(dataset[var].dims) >= 2:
                        dataset[var] = dataset[var].astype(np.float32,
                                                           casting='same_kind',
                                                           copy=False,
                                                           keep_attrs=True)
            else:
                if dataset.dtype == np.float64 and len(dataset.dims) >= 2:
                    dataset = dataset.astype(np.float32,
                                             casting='same_kind',
                                             copy=False,
                                             keep_attrs=True)

            logger.debug(f"\nCasting float64 to float32 in file - {folder_name} {nc_name}")
        except Exception:
            logger.exception(f"\nFailed casting float64 to float32")
            return None
    if not os.path.exists(folder_name):
        try:
            os.makedirs(folder_name)
            logger.debug(f"\nCreating folder: {folder_name}")
        except Exception:
            logger.exception(f"\nFailed to create folder: {folder_name}")
            return None

    nc_path = os.path.join(folder_name, nc_name)
    try:
        dataset.to_netcdf(nc_path, mode='w', format='NETCDF4', engine='netcdf4')
        dataset.close()
        logger.debug(f"\nSaving dataset file: {nc_path}")
    except Exception:
        logger.exception(f"\nFailed to save dataset file: {nc_path}")
        nc_path = None
    return nc_path


def load_dataset(ncpath):
    """
    Load Dataset stored in the netcdf file path (ncpath)
    :param ncpath: a netcdf file path
    :return: xarray.Dataset, if fails return none
    """
    logger = logging.getLogger()
    try:
        dataset = xr.load_dataset(ncpath, engine='netcdf4').expand_dims()
        dataset.close()
        logger.debug(f"\nLoading dataset file: {ncpath}")
    except Exception as e:
        logger.exception(f"\nFailed to load dataset file: {ncpath}")
        raise e
    return dataset


def convert_periodic_gdas(station, start_day, end_day):
    logger = logging.getLogger()

    day_dates = pd.date_range(start=start_day, end=end_day, freq=timedelta(days=1))
    expected_file_no = len(day_dates) * 8  # 8 timestamps per day
    gdastxt_paths = []
    for day in day_dates:
        gdastxt_paths.extend(prep_utils.convert_daily_gdas(station, day))
    total_converted = len(gdastxt_paths)
    logger.debug(f"\nDone conversion of {total_converted} gdas files for period [{start_day.strftime('%Y-%m-%d')},"
                 f"{end_day.strftime('%Y-%m-%d')}], {(expected_file_no - total_converted)} failed.")
    return gdastxt_paths


def generate_daily_molecular(station, day_date, time_res='30S', height_units='km',
                             optim_size=False, verbose=False, USE_KM_UNITS=True):
    """
    Generating daily molecular profiles for all elastic channels (355,532,1064)
    :param station: gs.station() object of the lidar station
    :param day_date: datetime.date object of the required date
    :param time_res: Output time resolution required. default is 30sec (according to time resolution of pollyXT measurements)
    :param height_units:  Output units of height grid in 'km' (default) or 'm'
    :param optim_size: Boolean. False(default): the retrieved values are of type 'float64',
                                True: the retrieved values are of type 'float'.
    :param verbose: Boolean. False(default). True: prints information regarding size optimization.
    :param USE_KM_UNITS: Boolean flag, to set the scale of units of the output data ,True - km units, False - meter units
    :return: xarray.Dataset() holding 5 data variables:
             3 daily dataframes: beta,sigma,att_bsc with shared dimensions(Height, Time, Wavelength)
             and 2 shared variables: lambda_nm with dimension (Wavelength), and date
    """

    date_datetime = datetime.combine(date=day_date, time=time.min) if isinstance(day_date, date) else day_date

    wavelengths = gs.LAMBDA_nm().get_elastic()
    ds_list = []
    # t = TicToc()
    # t.tic()
    for lambda_nm in wavelengths:
        ds_chan = prep_utils.generate_daily_molecular_chan(station, date_datetime, lambda_nm, time_res=time_res,
                                                height_units=height_units, optim_size=optim_size,
                                                verbose=verbose)
        ds_list.append(ds_chan)
    # t.toc()
    '''concatenating molecular profiles of all channels'''
    mol_ds = xr.concat(ds_list, dim='Wavelength')
    mol_ds['date'] = date_datetime
    mol_ds.attrs = {'info': 'Daily molecular profiles',
                    'location': station.name,
                    'source_type': 'gdas'}
    if USE_KM_UNITS:
        mol_ds = prep_utils.convert_profiles_units(mol_ds, units=['1/m', '1/km'], scale=1e+3)

    return mol_ds


def get_daily_range_corr(station, day_date, height_units='km',
                         optim_size=False, verbose=False, USE_KM_UNITS=True):
    """
    Retrieving daily range corrected lidar signal (pr^2) from attenuated_backscatter signals in three channels (355,532,1064).

    The attenuated_backscatter are from 4 files of 6-hours *att_bsc.nc for a given day_date and station
    
    :param station: gs.station() object of the lidar station
    :param day_date: datetime.date object of the required date
    :param height_units:  Output units of height grid in 'km' (default) or 'm'
    :param optim_size: Boolean. False(default): the retrieved values are of type 'float64',
                                True: the retrieved values are of type 'float'.
    :param verbose: Boolean. False(default). True: prints information regarding size optimization.
    :param USE_KM_UNITS: Boolean flag, to set the scale of units of the output data ,True - km units, False - meter units
    :return: xarray.Dataset() a daily range corrected lidar signal, holding 5 data variables:
             1 daily dataset of range_corrected signal in 3 channels, with dimensions of : Height, Time, Wavelength
             3 variables : lambda_nm, plot_min_range, plot_max_range, with dimension of : Wavelength
             1 shared variable: date
    """

    """ get netcdf paths of the attenuation backscatter for given day_date"""
    date_datetime = datetime.combine(date=day_date, time=time.min) if isinstance(day_date, date) else day_date

    bsc_paths = prep_utils.get_TROPOS_dataset_paths(station, date_datetime, file_type='att_bsc', level='level1a')
    bsc_ds0 = load_dataset(bsc_paths[0])
    altitude = bsc_ds0.altitude.values[0]
    profiles = [dvar for dvar in list(bsc_ds0.data_vars) if 'attenuated_backscatter' in dvar]
    wavelengths = [np.uint(pname.split(sep='_')[-1].strip('nm')) for pname in profiles]

    min_range = np.empty((len(wavelengths), len(bsc_paths)))
    max_range = np.empty((len(wavelengths), len(bsc_paths)))

    ds_range_corrs = []
    for ind_path, bsc_path in enumerate(bsc_paths):
        cur_ds = load_dataset(bsc_path)
        '''get 6-hours range corrected dataset for three channels [355,532,1064]'''
        ds_chans = []
        for ind_wavelength, (pname, lambda_nm) in enumerate(zip(profiles, wavelengths)):
            cur_darry = cur_ds.get(pname).transpose(transpose_coords=True)
            ds_chan, LC = prep_utils.get_range_corr_ds_chan(cur_darry, altitude, lambda_nm, height_units, optim_size,
                                                 verbose)
            min_range[ind_wavelength, ind_path] = LC * cur_darry.attrs['plot_range'][0]
            max_range[ind_wavelength, ind_path] = LC * cur_darry.attrs['plot_range'][1]
            ds_chans.append(ds_chan)

        cur_ds_range_corr = xr.concat(ds_chans, dim='Wavelength')
        ds_range_corrs.append(cur_ds_range_corr)

    '''merge range corrected of lidar through 24-hours'''
    range_corr_ds = xr.merge(ds_range_corrs, compat='no_conflicts')

    # Fixing missing timestamps values:
    time_indx = station.calc_daily_time_index(date_datetime)
    range_corr_ds = range_corr_ds.reindex({"Time": time_indx}, fill_value=0)
    range_corr_ds = range_corr_ds.assign({'plot_min_range': ('Wavelength', min_range.min(axis=1)),
                                          'plot_max_range': ('Wavelength', max_range.max(axis=1))})
    range_corr_ds['date'] = date_datetime
    range_corr_ds.attrs = {'location': station.location,
                           'info': 'Daily range corrected lidar signal',
                           'source_type': 'att_bsc'}
    if USE_KM_UNITS:
        range_corr_ds = prep_utils.convert_profiles_units(range_corr_ds, units=[r'$m^2$', r'$km^2$'], scale=1e-6)
    return range_corr_ds


def get_raw_lidar_signal(station: gs.Station, day_date: datetime, height_slice: slice, ds_attr: dict,
                         use_km_units: bool) -> xr.Dataset:
    """
        Retrieving daily raw lidar signal (p / bg) from attenuated_backscatter signals in three channels
     (355,532,1064).

    The attenuated_backscatter are from 4 files of 6-hours *.nc for a given day_date and station

    Height slice determines if it is background - slice(0, station.pt_bin) or
     p - slice(station.pt_bin, station.pt_bin + station.n_bins)

    :param station: gs.station() object of the lidar station
    :param day_date: datetime.date object of the required date
    :param height_slice: slice object deterining the heights to keep
    :param ds_attr: dict, the attributes of the dataset
    :param use_km_units: datetime.date object of the required date
    :return: xarray.Dataset() a daily raw lidar signal, holding 5 data variables:
             1 daily dataset of background or raw lidar signal in 3 channels,
             with dimensions of : Height, Time, Wavelength
             1 variables : lambda_nm, with dimension of : Wavelength
             1 shared variable: date
    """
    raw_paths = prep_utils.get_TROPOS_dataset_paths(station, day_date, file_type=None, level='level0')

    profile = 'raw_signal'
    num_times = int(station.total_time_bins / 4)
    channel_ids = gs.CHANNELS().get_elastic()
    wavelengths = gs.LAMBDA_nm().get_elastic()
    all_times = station.calc_daily_time_index(day_date)
    heights_ind = station.calc_height_index(USE_KM_UNITS=use_km_units)


    dss = []
    for part_of_day_indx, bsc_path in enumerate(raw_paths):
        cur_ds = load_dataset(bsc_path)
        # get 6-hours range corrected dataset for three channels [355,532,1064]
        cur_darry = cur_ds.get(profile).transpose(transpose_coords=True)
        times = list(all_times)[num_times * part_of_day_indx:num_times * (part_of_day_indx + 1)]

        darray = cur_darry.sel(channel=channel_ids, height=height_slice)
        ''' Create p dataset'''
        ds_partial = xr.Dataset(
            data_vars={'p': (('Wavelength', 'Height', 'Time'), darray.values)},
            coords={'Height': heights_ind[:height_slice.stop-height_slice.start],
                    'Time': times,
                    'Wavelength': wavelengths})

        dss.append(ds_partial)

    # merge range corrected of lidar through 24-hours
    ds = xr.merge(dss, compat='no_conflicts')

    # Fixing missing timestamps values:
    ds = ds.reindex({"Time": all_times}, fill_value=0)

    ds.p.attrs = ds_attr
    ds.Height.attrs = {'units': r'$km$', 'info': 'Measurements heights above sea level'}
    ds.Wavelength.attrs = {'long_name': r'$\lambda$', 'units': r'$nm$'}  

    ds['date'] = day_date

    return ds


def get_daily_measurements(station: gs.Station, day_date: Union[datetime.date, datetime], use_km_units: bool = True) \
        -> xr.Dataset:
    """
    Retrieving daily range corrected lidar signal (pr^2), background and raw lidar signal
     from attenuated_backscatter signals in three channels (355,532,1064).

    :param station: gs.station() object of the lidar station
    :param day_date: datetime.date object of the required date
    :param use_km_units: whether to use km units or not. If False  uses 'm'
    :return: xarray.Dataset() a daily range corrected lidar signal, holding 5 data variables:
             3 daily datasets of range_corrected signal, background and raw lidar signal in 3 channels,
             with dimensions of : Height, Time, Wavelength
             1 variables : lambda_nm, with dimension of : Wavelength
             1 shared variable: date
    """
    day_date = datetime.combine(date=day_date, time=time.min) if isinstance(day_date, date) else day_date
    # Raw Lidar Signal Dataset
    pn_ds_attr = {'info': 'Raw Lidar Signal',
                  'long_name': r'$p$', 'name': 'pn',
                  'units': r'$\rm$' + r'$photons$',
                  'location': station.location, }

    # TODO: the Hight index is wrong. pn_ds Height should start at 0.3 km not 2.3...
    pn_ds = get_raw_lidar_signal(station=station,
                                 day_date=day_date,
                                 height_slice=slice(station.pt_bin, station.pt_bin + station.n_bins),
                                 ds_attr=pn_ds_attr,
                                 use_km_units=use_km_units)

    # Raw Background Measurement Dataset
    bg_ds_attr = {'info': 'Raw Background Measurement',
                  'long_name': r'$<p_{bg}>$',
                  'units': r'$\rm photons$',
                  'name': 'pbg'}
    bg_ds = get_raw_lidar_signal(station=station,
                                 day_date=day_date,
                                 height_slice=slice(0, station.pt_bin),
                                 ds_attr=bg_ds_attr,
                                 use_km_units=use_km_units)

    bg_mean = bg_ds.mean(dim='Height',keep_attrs = True)
    p_bg = bg_mean.p.broadcast_like(pn_ds.p)

    # Raw Range Corrected Lidar Signal
    r2_ds = prep_utils.calc_r2_ds(station, day_date)
    pr2n = (pn_ds.p.copy(deep=True) * r2_ds)  # calc_range_corr_measurement #
    # TODO add assert np.sum(r2_ds.Height.values- pn_ds.p.Height.values)==0
    #  assert np.sum(r2_ds.Time.values- pn_ds.p.Time.values) == np.timedelta64(0,'ns')
    # TODO: The multiplication above returns empty array if indices are not the same!
    #  The Height index was (of pr2n_ds) for some reason in meters where for r2_ds it was in km .
    #  so when doing so this should be check before and stop if there is no consistency.

    pr2n.attrs = {'info': 'Raw Range Corrected Lidar Signal',
                     'long_name': r'$\rm p$' + r'$\cdot r^2$', 'name': 'range_corr',
                     'units': r'$\rm$' + r'$photons$' + r'$\cdot km^2$',
                     'location': station.location, }
    pr2n.Height.attrs = {'units': r'$\rm km$', 'info': 'Measurements heights above sea level'}
    pr2n.Wavelength.attrs = {'long_name': r'$\lambda$', 'units': r'$nm$'}

    # Daily raw lidar measurement from TROPOS.
    lidar_ds = xr.Dataset().assign(p=pn_ds.p, range_corr=pr2n, p_bg=p_bg)
    lidar_ds['date'] = day_date
    lidar_ds.attrs = {'location': station.location,
                      'info': 'Daily raw lidar measurement from TROPOS.',
                      'source_file': os.path.basename(__file__)}

    return lidar_ds


def get_prep_dataset_file_name(station, day_date, data_source='molecular',
                               lambda_nm='*', file_type='*', time_slice=None):
    """
     Retrieves file pattern name of preprocessed dataset according to
     date, station, wavelength dataset source, and profile type.

    :param station: gs.station() object of the lidar station
    :param day_date: datetime.datetime object of the measuring date
    :param lambda_nm: wavelength [nm] e.g., for the green channel 532 [nm] or
    all (meaning the dataset contains all elastic wavelengths)
    :param data_source: string object: 'molecular' or 'lidar'
    :param file_type: string object: e.g., 'attbsc' for molecular_dataset or 'range_corr' for a lidar_dataset, or
    'all' (meaning the dataset contains several profile types)

    :return: dataset file name (netcdf) file of the data_type required per
    given day and wavelength, data_source and file_type
    """
    dt_str = day_date.strftime('%Y_%m_%d')
    if time_slice:
        dt_str += f"_{time_slice.start.strftime('%H%M%S')}_{time_slice.stop.strftime('%H%M%S')}"
    if lambda_nm == 'all':
        file_type = ''
    if file_type == '*' or lambda_nm == '*':  # * for lambd_nm - means any wavelength and profile
        # retrieves any file of this date
        file_name = f"{dt_str}_{station.location}_{file_type}_{lambda_nm}*{data_source}.nc"
    else:
        # this option is mainly to set new file names
        file_name = f"{dt_str}_{station.location}_{file_type}_{lambda_nm}_{data_source}.nc"
    file_name = file_name.replace('all', '').replace('__', '_').replace('__', '_')
    return file_name


def get_prep_dataset_paths(station, day_date, data_source='molecular', lambda_nm='*', file_type='*'):
    """
     Retrieves file paths of preprocessed datasets according to
     date, station, wavelength dataset source, and profile type.

    :param station: gs.station() object of the lidar station
    :param day_date: datetime.datetime object of the measuring date
    :param lambda_nm: wavelength [nm] e.g., for the green channel 532 [nm], or
    'all' (meaning the dataset contains several profile types)
    :param data_source: string object: 'molecular' or 'lidar'
    :param file_type: string object: e.g., 'attbsc' for molecular_dataset or 'range_corr' for a lidar_dataset, or
    'all' (meaning the dataset contains several profile types)

    :return: paths to all datasets netcdf files of the data_type required per given day and wavelength
    """
    if data_source == 'molecular':
        parent_folder = station.molecular_dataset
    elif data_source == 'lidar':
        parent_folder = station.lidar_dataset

    month_folder = prep_utils.get_month_folder_name(parent_folder, day_date)
    file_name = get_prep_dataset_file_name(station, day_date, data_source, lambda_nm, file_type)

    # print(os.listdir(month_folder))
    file_pattern = os.path.join(month_folder, file_name)

    paths = sorted(glob.glob(file_pattern))

    return paths


def gen_daily_molecular_ds(day_date):
    """
    Generating and saving a daily molecular profile.
    The profile is of type xr.Dataset().
    Having 3 variables: sigma (extinction) ,beta(backscatter) and attbsc(beta*exp(-2tau).
    Each profile have dimensions of: Wavelength, Height, Time.
    :param day_date: datetime.date object of the required day
    :return:
    """
    # TODO: Find a way to pass: optim_size, save_mode, USE_KM_UNITS
    #  as variables when running with multiprocessing.
    logger = logging.getLogger()
    optim_size = False
    save_mode = 'single'
    USE_KM_UNITS = True

    logger.debug(f"\nStart generation of molecular dataset for {day_date.strftime('%Y-%m-%d')}")
    station = gs.Station(station_name='haifa')
    # generate molecular dataset
    mol_ds = generate_daily_molecular(station, day_date,
                                      optim_size=optim_size, USE_KM_UNITS=USE_KM_UNITS)

    # save molecular dataset
    ncpaths = save_prep_dataset(station, mol_ds, data_source='molecular', save_mode=save_mode, profiles=['attbsc'])
    logger.debug(f"\nDone saving molecular datasets for {day_date.strftime('%Y-%m-%d')}, to: {ncpaths}")


def save_prep_dataset(station, dataset, data_source='lidar', save_mode='both',
                      profiles=None, time_slices=None):
    """
    Save the input dataset to netcdf file
    :param time_slices:
    :param profiles: The name of profile desired to be saved separately.
    If this name is not provided, then the first profile is automatically selected
    :param station: station: gs.station() object of the lidar station
    :param dataset: array.Dataset() a daily preprocessed lidar or molecular signals.
    Having dimensions of : Wavelength, Height, Time.
    :param data_source: source type of the file, i.e., 'lidar' - for lidar dataset, and 'molecular' - molecular dataset.
    :param save_mode: save mode options:
                    'sep' - for separated profiles (each is file is per profile per wavelength)
                    'single' - save the dataset a single file per day
                    'both' - saving both options
    :return: ncpaths - the paths of the saved dataset/s . None - for failure.
    """
    # TODO: merge save_prep_dataset() &  save_generated_dataset() --> save_daily_dataset() with a flag of 'gen' or 'prep'
    date_datetime = prep_utils.get_daily_ds_date(dataset)
    if data_source == 'lidar':
        base_folder = station.lidar_dataset
    elif data_source == 'bg':
        base_folder = station.bg_dataset
    elif data_source == 'molecular':
        base_folder = station.molecular_dataset
    month_folder = prep_utils.get_month_folder_name(base_folder, date_datetime)

    prep_utils.get_daily_ds_date(dataset)
    '''save the dataset to separated netcdf files: per profile per wavelength'''
    ncpaths = []

    if save_mode in ['both', 'sep']:
        if not profiles:
            profiles = [list(dataset.data_vars)[0]]
        for profile in profiles:
            for wavelength in dataset.Wavelength.values:
                ds_profile = dataset.sel(Wavelength=wavelength)[profile]
                ds_profile['date'] = date_datetime
                if time_slices:
                    for time_slice in tqdm(time_slices,
                                           desc=f"Split and save time slices for: {profile}, {wavelength}"):
                        file_name = get_prep_dataset_file_name(station, date_datetime, data_source=data_source,
                                                               lambda_nm=wavelength, file_type=profile,
                                                               time_slice=time_slice)
                        ds_slice = ds_profile.sel(Time=time_slice)
                        ncpath = save_dataset(ds_slice, month_folder, file_name)
                        if ncpath:
                            ncpaths.append(ncpath)
                else:
                    file_name = get_prep_dataset_file_name(station, date_datetime, data_source=data_source,
                                                           lambda_nm=wavelength, file_type=profile)
                    ncpath = save_dataset(ds_profile, month_folder, file_name)
                    if ncpath:
                        ncpaths.append(ncpath)

    '''save the dataset to a single netcdf'''
    if save_mode in ['both', 'single']:
        file_name = get_prep_dataset_file_name(station, date_datetime, data_source=data_source,
                                               lambda_nm='all', file_type='all')
        ncpath = save_dataset(dataset, month_folder, file_name)
        if ncpath:
            ncpaths.append(ncpath)
    return ncpaths


if __name__ == '__main__':
<<<<<<< HEAD
    parser = get_base_arguments()
    args = parser.parse_args()

    preprocessing_main(args)
=======
    station_name = 'haifa'
    start_date = datetime(2017, 9, 1)
    end_date = datetime(2017, 9, 1)
    preprocessing_main(station_name, start_date, end_date)
>>>>>>> 76c80668
    # TODO: Add flags as args.<|MERGE_RESOLUTION|>--- conflicted
+++ resolved
@@ -638,15 +638,8 @@
 
 
 if __name__ == '__main__':
-<<<<<<< HEAD
     parser = get_base_arguments()
     args = parser.parse_args()
 
     preprocessing_main(args)
-=======
-    station_name = 'haifa'
-    start_date = datetime(2017, 9, 1)
-    end_date = datetime(2017, 9, 1)
-    preprocessing_main(station_name, start_date, end_date)
->>>>>>> 76c80668
     # TODO: Add flags as args.