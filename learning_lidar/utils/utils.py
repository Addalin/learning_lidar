--- conflicted
+++ resolved
@@ -4,10 +4,6 @@
 # %% testing multiproccesing from: https://gist.github.com/morkrispil/3944242494e08de4643fd42a76cb37ee
 # import multiprocessing as mp
 from datetime import datetime
-<<<<<<< HEAD
-
-=======
->>>>>>> 76c80668
 import multiprocess as mp
 from functools import partial
 import pandas as pd
@@ -154,7 +150,6 @@
     return [fig, axes]
 
 
-<<<<<<< HEAD
 def get_base_arguments(parser=None):
     if not parser:
         parser = argparse.ArgumentParser()
@@ -168,8 +163,8 @@
                         help='The end date to use')
 
     return parser
-=======
+
+
 def dt64_2_datetime(dt_64):
     date_datetime = datetime.utcfromtimestamp(dt_64.tolist() / 1e9)
-    return date_datetime
->>>>>>> 76c80668
+    return date_datetime